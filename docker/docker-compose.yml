--- conflicted
+++ resolved
@@ -1,32 +1,18 @@
 services:
   postgres:
-<<<<<<< HEAD
     image: postgres:18-alpine
     container_name: yaci-explorer-postgres
     environment:
       POSTGRES_USER: ${POSTGRES_USER:-yaci}
       POSTGRES_PASSWORD: ${POSTGRES_PASSWORD:-changeme}
-=======
-    image: postgres:15-alpine
-    container_name: yaci-postgres
-    environment:
-      POSTGRES_USER: ${POSTGRES_USER:-postgres}
-      POSTGRES_PASSWORD: ${POSTGRES_PASSWORD:?Set POSTGRES_PASSWORD in .env}
->>>>>>> 7ffe480c
       POSTGRES_DB: ${POSTGRES_DB:-yaci}
       PGDATA: /var/lib/postgresql/18/docker
     volumes:
-<<<<<<< HEAD
       - postgres-data:/var/lib/postgresql
     ports:
       - "${POSTGRES_PORT:-5432}:5432"
     healthcheck:
       test: ["CMD-SHELL", "pg_isready -U ${POSTGRES_USER:-yaci}"]
-=======
-      - postgres-data:/var/lib/postgresql/data
-    healthcheck:
-      test: ["CMD-SHELL", "pg_isready -U postgres"]
->>>>>>> 7ffe480c
       interval: 5s
       timeout: 5s
       retries: 5
@@ -38,15 +24,9 @@
     image: postgrest/postgrest:v12.0.2
     container_name: yaci-postgrest
     environment:
-<<<<<<< HEAD
       PGRST_DB_URI: postgres://${POSTGRES_USER:-yaci}:${POSTGRES_PASSWORD:-changeme}@postgres:5432/${POSTGRES_DB:-yaci}
       PGRST_DB_SCHEMA: ${PGRST_DB_SCHEMA:-api}
       PGRST_DB_ANON_ROLE: ${POSTGRES_USER:-yaci}
-=======
-      PGRST_DB_URI: postgres://${POSTGRES_USER:-postgres}:${POSTGRES_PASSWORD}@postgres:5432/${POSTGRES_DB:-yaci}
-      PGRST_DB_SCHEMA: api
-      PGRST_DB_ANON_ROLE: ${POSTGRES_USER:-postgres}
->>>>>>> 7ffe480c
       PGRST_SERVER_PORT: 3000
     ports:
       - "3000:3000"
@@ -57,7 +37,6 @@
     networks:
       - yaci-network
 
-<<<<<<< HEAD
   chain-reset-guard:
     image: alpine:3.19
     container_name: yaci-explorer-reset-guard
@@ -81,20 +60,12 @@
       - yaci-network
     restart: "no"
 
-  # Yaci indexer (from Docker image)
-=======
->>>>>>> 7ffe480c
   yaci:
     image: ghcr.io/cordtus/yaci:main
     container_name: yaci-indexer
     command: >
-<<<<<<< HEAD
       extract postgres ${CHAIN_GRPC_ENDPOINT}
       -p postgres://${POSTGRES_USER:-yaci}:${POSTGRES_PASSWORD:-changeme}@postgres:5432/${POSTGRES_DB:-yaci}
-=======
-      extract postgres ${CHAIN_GRPC_ENDPOINT:?Set CHAIN_GRPC_ENDPOINT in .env}
-      -p postgres://${POSTGRES_USER:-postgres}:${POSTGRES_PASSWORD}@postgres:5432/${POSTGRES_DB:-yaci}
->>>>>>> 7ffe480c
       --live
       --max-concurrency ${YACI_MAX_CONCURRENCY:-100}
       ${YACI_INSECURE:+-k}
