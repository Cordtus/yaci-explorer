--- conflicted
+++ resolved
@@ -88,20 +88,9 @@
     build:
       context: ..
       dockerfile: docker/explorer/Dockerfile
-<<<<<<< HEAD
-    container_name: yaci-explorer-ui
-    environment:
-      PUBLIC_POSTGREST_URL: ${PUBLIC_POSTGREST_URL:-/api}
-      PUBLIC_CHAIN_REST_ENDPOINT: ${PUBLIC_CHAIN_REST_ENDPOINT:-http://localhost:1317}
-      CHAIN_ID: ${CHAIN_ID:-manifest-1}
-      CHAIN_NAME: ${CHAIN_NAME:-Manifest Network}
+    container_name: yaci-explorer
     ports:
       - "${EXPLORER_PORT:-3000}:80"
-=======
-    container_name: yaci-explorer
-    ports:
-      - "3001:80"
->>>>>>> 5b519668
     depends_on:
       - postgrest
     restart: unless-stopped
