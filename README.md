# Yaci Block Explorer

Explorer UI for Cosmos SDK chains (with EVM support) backed by the [Yaci indexer](https://github.com/manifest-network/yaci).

## Features
- Auto-detects chain ID, denoms, and message types
- Cosmos + EVM transactions, live block updates, unified search
- IBC denom resolution with in-browser caching
- Analytics: chain stats, gas efficiency, volume, message types
- Built with React Router 7, TypeScript, Tailwind/shadcn, TanStack Query

## Quick Start

### Interactive Setup (Recommended)
```bash
git clone https://github.com/Cordtus/yaci-explorer.git
cd yaci-explorer
./scripts/setup.sh
```

The setup script will guide you through configuration and offer three deployment options:
1. **Docker Compose** - Full stack with one command
2. **Native** - Systemd services on bare metal
3. **Frontend only** - Connect to existing PostgREST

### Manual Docker Setup
```bash
cp .env.example .env
yarn configure:env # prompts once for Postgres credentials; sets SKIP_ENV_PROMPTS=true afterwards
# set CHAIN_GRPC_ENDPOINT in .env (redeploy uses existing creds unless FORCE_ENV_PROMPTS=true)
docker compose -f docker/docker-compose.yml up -d
```

**Services:**
- Explorer UI: http://localhost:3001
- PostgREST API: http://localhost:3000
- Prometheus metrics: http://localhost:2112

## Configuration

Only two variables are required:

| Variable | Description |
|----------|-------------|
| `CHAIN_GRPC_ENDPOINT` | gRPC endpoint of the chain to index |
| `POSTGRES_PASSWORD` | PostgreSQL password |

Optional:
| Variable | Description | Default |
|----------|-------------|---------|
| `VITE_POSTGREST_URL` | PostgREST URL for frontend | `/api` |
| `VITE_CHAIN_REST_ENDPOINT` | REST endpoint for IBC resolution | - |
| `YACI_MAX_CONCURRENCY` | Concurrent block processing | `100` |

## Development

```bash
<<<<<<< HEAD
bun install
bun run build
npx serve -s build/client -l 3001
=======
yarn install
yarn dev                    # Start dev server on :5173
yarn build                  # Production build
yarn typecheck              # Type check
yarn lint                   # Lint code
>>>>>>> 5b519668
```

## Key Env Vars (see `.env.example`)
| Variable | Purpose | Default |
| -- | -- | -- |
| `CHAIN_GRPC_ENDPOINT` | Chain gRPC endpoint | `localhost:9090` |
<<<<<<< HEAD
| `POSTGRES_PASSWORD` | DB password | `foobar` |
| `PUBLIC_POSTGREST_URL` | PostgREST base URL for the UI | `http://localhost:3000` |
| `PUBLIC_CHAIN_REST_ENDPOINT` | REST endpoint for IBC denom traces | unset |
=======
| `CHAIN_RPC_ENDPOINT` | Tendermint RPC (used by reset guard/banner) | `http://localhost:26657` |
| `POSTGRES_USER` | Database role used by PostgREST/Yaci | `yaci` |
| `POSTGRES_PASSWORD` | DB password | `changeme` |
| `VITE_POSTGREST_URL` | PostgREST base URL for the UI | `http://localhost:3000` |
| `VITE_CHAIN_REST_ENDPOINT` | REST endpoint for IBC denom traces | unset |
>>>>>>> 5b519668
| `CHAIN_ID`, `CHAIN_NAME` | Override auto-detection | auto |
| `YACI_IMAGE` | Yaci image tag | `ghcr.io/cordtus/yaci:main` |
| `ENABLE_CHAIN_RESET_GUARD` | Auto-wipe DB when chain restarts | `false` |
| `RESET_GUARD_AUTO_TRUNCATE` | Whether the guard truncates automatically | `true` |

### Frontend config overrides (`VITE_*`)
All UI timing/limit constants can be tuned via env vars (see `.env.example`). Highlights:

| Variable | Purpose | Default |
| --- | --- | --- |
| `VITE_TX_PAGE_SIZE` | Transactions per page | `20` |
| `VITE_SEARCH_ADDRESS_LIMIT` | Max address results checked | `20` |
| `VITE_ANALYTICS_*` | Lookbacks + refresh intervals for charts/cards | (various) |
| `VITE_RESET_NOTICE_ENABLED` | Toggle the chain-reset banner | `true` |
| `VITE_QUERY_*` | React Query cache timings | `10s` / `5m` |

Multi-chain: run separate compose stacks with unique `POSTGRES_PORT`, `POSTGREST_PORT`, `EXPLORER_PORT`.

## Project Structure
```
src/
  routes/         # Page components
  components/     # UI components
  lib/            # API client, utilities
  contexts/       # React contexts
packages/
  database-client # PostgREST API client package
docker/
  docker-compose.yml
  explorer/       # Dockerfile & nginx config
scripts/
  setup.sh        # Interactive deployment
```

## API

The explorer uses the `@yaci/database-client` package to query the PostgreSQL database populated by Yaci via PostgREST:

```bash
<<<<<<< HEAD
bun install
export PUBLIC_POSTGREST_URL=http://localhost:3000
bun run dev
```
Scripts: `bun run typecheck`, `bun run lint`, `bun run build`.

### Local frontend + dockerized backend
```bash
# start Postgres + PostgREST + yaci only
bun run backend:up

# in another shell, point the frontend at PostgREST
export PUBLIC_POSTGREST_URL=http://localhost:3000

# run the React app locally with Bun
bun run dev
```
Compose maps PostgREST to `localhost:3000` by default. Once the indexer ingests data, the UI will leave the loading state.

## API (PostgREST)
- `/blocks_raw` – raw blocks
- `/transactions_main` – parsed transactions
- `/messages_main` – messages (for filters)
- `/events_main` – events
Example: `curl "http://localhost:3000/blocks_raw?order=id.desc&limit=10"`

## Chain Config (optional)
Add to `src/config/chains.ts` for custom symbols/features:
```ts
'your-chain-id': {
  name: 'Your Chain',
  nativeDenom: 'utoken',
  nativeSymbol: 'TOKEN',
  decimals: 6,
  features: { evm: false, ibc: true, wasm: true },
}
=======
# Recent blocks
curl "http://localhost:3000/blocks_raw?order=id.desc&limit=10"

# Transaction by hash
curl "http://localhost:3000/transactions_main?id=eq.HASH"

# Messages for address
curl "http://localhost:3000/messages_main?mentions=cs.{ADDRESS}"
>>>>>>> 5b519668
```

## Devnet resets & guard
- `yarn reset:full` loads `.env`, supplies sane defaults for bare-metal Postgres hosts, and runs `scripts/full-reset.sh` (which wraps `chain-reset-guard.sh`). Use this when you're not running via docker-compose; restart Yaci afterwards to re-ingest.
- `yarn redeploy:systemd` installs deps, runs the deploy build, executes the reset guard, and restarts the configured systemd services (`yaci-indexer`, `postgrest`, `yaci-explorer` by default). Override service names via `YACI_INDEXER_SERVICE`, `POSTGREST_SERVICE`, and `YACI_EXPLORER_SERVICE`. It skips prompts once the helper has run (`SKIP_ENV_PROMPTS=true` in `.env`); set `FORCE_ENV_PROMPTS=true` if you need to re-enter credentials.
- `scripts/update-yaci.sh` keeps the `cordtus/yaci` indexer up to date (clone -> fetch -> `make build`). `redeploy:systemd` runs it automatically unless `YACI_SKIP_UPDATE=true`; configure the branch/clone directory via `YACI_SOURCE_DIR`, `YACI_BRANCH`, `YACI_REPO_URL`, and `YACI_BUILD_CMD` in `.env`.
- `./scripts/reset-devnet.sh` stops the docker stack, wipes the Postgres volume, and restarts everything for a fresh genesis.
- Set `ENABLE_CHAIN_RESET_GUARD=true` (and provide `CHAIN_RPC_ENDPOINT`) to let the dockerized guard detect height rewinds/genesis changes and automatically truncate the index tables before Yaci starts.
- When running bare metal (no docker-compose defaults), make sure `.env` reflects the actual PostgreSQL target: set `POSTGRES_DB` to the real database name (often matching the chain, e.g. `republic`), and either export `POSTGRES_HOST` / `POSTGRES_PORT` or provide `RESET_GUARD_DB_URI=postgres://user:pass@host:port/db`. The same URI used in `/etc/postgrest.conf` (PostgREST's `db-uri`) can be copied directly so the reset guard truncates the correct database.
- Both `scripts/full-reset.sh` (bare-metal) and `scripts/chain-reset-guard.sh` (docker/systemd) now attempt to create `POSTGRES_DB` automatically when it's missing so renamed databases stay in sync across deployment styles. If the configured user lacks rights, you'll see a warning and should create the DB manually.
- The frontend reset banner (controlled via `VITE_RESET_NOTICE_*`) clears cached chain info/IBC metadata so the UI reflects the new chain immediately.

## License

MIT<|MERGE_RESOLUTION|>--- conflicted
+++ resolved
@@ -55,34 +55,20 @@
 ## Development
 
 ```bash
-<<<<<<< HEAD
 bun install
 bun run build
 npx serve -s build/client -l 3001
-=======
-yarn install
-yarn dev                    # Start dev server on :5173
-yarn build                  # Production build
-yarn typecheck              # Type check
-yarn lint                   # Lint code
->>>>>>> 5b519668
 ```
 
 ## Key Env Vars (see `.env.example`)
 | Variable | Purpose | Default |
 | -- | -- | -- |
 | `CHAIN_GRPC_ENDPOINT` | Chain gRPC endpoint | `localhost:9090` |
-<<<<<<< HEAD
-| `POSTGRES_PASSWORD` | DB password | `foobar` |
-| `PUBLIC_POSTGREST_URL` | PostgREST base URL for the UI | `http://localhost:3000` |
-| `PUBLIC_CHAIN_REST_ENDPOINT` | REST endpoint for IBC denom traces | unset |
-=======
 | `CHAIN_RPC_ENDPOINT` | Tendermint RPC (used by reset guard/banner) | `http://localhost:26657` |
 | `POSTGRES_USER` | Database role used by PostgREST/Yaci | `yaci` |
 | `POSTGRES_PASSWORD` | DB password | `changeme` |
 | `VITE_POSTGREST_URL` | PostgREST base URL for the UI | `http://localhost:3000` |
 | `VITE_CHAIN_REST_ENDPOINT` | REST endpoint for IBC denom traces | unset |
->>>>>>> 5b519668
 | `CHAIN_ID`, `CHAIN_NAME` | Override auto-detection | auto |
 | `YACI_IMAGE` | Yaci image tag | `ghcr.io/cordtus/yaci:main` |
 | `ENABLE_CHAIN_RESET_GUARD` | Auto-wipe DB when chain restarts | `false` |
@@ -122,44 +108,6 @@
 The explorer uses the `@yaci/database-client` package to query the PostgreSQL database populated by Yaci via PostgREST:
 
 ```bash
-<<<<<<< HEAD
-bun install
-export PUBLIC_POSTGREST_URL=http://localhost:3000
-bun run dev
-```
-Scripts: `bun run typecheck`, `bun run lint`, `bun run build`.
-
-### Local frontend + dockerized backend
-```bash
-# start Postgres + PostgREST + yaci only
-bun run backend:up
-
-# in another shell, point the frontend at PostgREST
-export PUBLIC_POSTGREST_URL=http://localhost:3000
-
-# run the React app locally with Bun
-bun run dev
-```
-Compose maps PostgREST to `localhost:3000` by default. Once the indexer ingests data, the UI will leave the loading state.
-
-## API (PostgREST)
-- `/blocks_raw` – raw blocks
-- `/transactions_main` – parsed transactions
-- `/messages_main` – messages (for filters)
-- `/events_main` – events
-Example: `curl "http://localhost:3000/blocks_raw?order=id.desc&limit=10"`
-
-## Chain Config (optional)
-Add to `src/config/chains.ts` for custom symbols/features:
-```ts
-'your-chain-id': {
-  name: 'Your Chain',
-  nativeDenom: 'utoken',
-  nativeSymbol: 'TOKEN',
-  decimals: 6,
-  features: { evm: false, ibc: true, wasm: true },
-}
-=======
 # Recent blocks
 curl "http://localhost:3000/blocks_raw?order=id.desc&limit=10"
 
@@ -168,7 +116,6 @@
 
 # Messages for address
 curl "http://localhost:3000/messages_main?mentions=cs.{ADDRESS}"
->>>>>>> 5b519668
 ```
 
 ## Devnet resets & guard
