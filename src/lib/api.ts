/**
 * Block Explorer API Client
 * Self-contained client for PostgREST RPC endpoints
 */

// Types

export interface Pagination {
	total: number
	limit: number
	offset: number
	has_next: boolean
	has_prev: boolean
}

export interface PaginatedResponse<T> {
	data: T[]
	pagination: Pagination
}

export interface Transaction {
	id: string
	fee: TransactionFee | null
	memo: string | null
	error: string | null
	height: number
	timestamp: string
	messages: Message[]
	events: Event[]
	ingest_error: IngestError | null
}

export interface EvmLog {
	logIndex: number
	address: string
	topics: string[]
	data: string
}

export interface TransactionDetail extends Transaction {
	evm_data: EvmData | null
	evm_logs: EvmLog[]
	raw_data: unknown
}

export interface TransactionFee {
	amount: Array<{ denom: string; amount: string }>
	gasLimit: string
}

export interface IngestError {
	message: string
	reason: string
	hash: string
}

export interface Message {
	id: string
	message_index: number
	type: string
	sender: string | null
	mentions: string[]
	metadata: Record<string, unknown>
	data?: {
		from_address?: string
		to_address?: string
		[key: string]: unknown
	}
}

export interface Event {
	id: string
	event_index: number
	attr_index: number
	event_type: string
	attr_key: string
	attr_value: string
	msg_index: number | null
}


export interface EvmData {
	// Standard EVM field names
	hash: string
	from: string
	to: string | null
	nonce: number
	gasLimit: string
	gasPrice: string
	maxFeePerGas: string | null
	maxPriorityFeePerGas: string | null
	value: string
	data: string | null
	type: number
	chainId: string | null
	gasUsed: number | null
	status: number
	functionName: string | null
	functionSignature: string | null
}

export interface AddressStats {
	address: string
	transaction_count: number
	first_seen: string | null
	last_seen: string | null
}

export interface ChainStats {
	latest_block: number
	total_transactions: number
	unique_addresses: number
	evm_transactions: number
	active_validators: number
}

export interface SearchResult {
	type: 'block' | 'transaction' | 'evm_transaction' | 'address' | 'evm_address'
	value: { id?: string | number; height?: number; hash?: string; address?: string; tx_id?: string }
	score: number
}

export interface IbcConnection {
	channel_id: string
	port_id: string
	connection_id: string | null
	client_id: string | null
	counterparty_chain_id: string | null
	counterparty_channel_id: string | null
	counterparty_port_id: string | null
	counterparty_client_id: string | null
	counterparty_connection_id: string | null
	state: string | null
	ordering: string | null
	client_status: string | null
	is_active: boolean
	updated_at: string
}

export interface IbcDenomTrace {
	ibc_denom: string
	base_denom: string
	path: string
	source_channel: string | null
	source_chain_id: string | null
	symbol: string | null
	decimals: number
	updated_at: string
}

export interface IbcDenomResolution {
	ibc_denom: string
	base_denom: string
	path: string
	source_channel: string | null
	source_chain_id: string | null
	symbol: string | null
	decimals: number
	route: {
		channel_id: string | null
		connection_id: string | null
		client_id: string | null
		counterparty_channel_id: string | null
		counterparty_connection_id: string | null
		counterparty_client_id: string | null
	}
}

export interface IbcChainSummary {
	chain_id: string
	channel_count: number
	open_channels: number
	active_channels: number
}

export interface BlockRaw {
	id: number
	data: {
		block_id?: {
			hash: string
		}
		blockId?: {
			hash: string
		}
		txs?: string[]
		block: {
			header: {
				height: string
				time: string
				// API may return either snake_case or camelCase depending on source
				chain_id?: string
				chainId?: string
				proposer_address?: string
				proposerAddress?: string
			}
			data: {
				txs: string[]
			}
			last_commit?: {
				signatures: Array<{
					validator_address: string
					signature: string
				}>
			}
			lastCommit?: {
				signatures: Array<{
					validatorAddress?: string
					validator_address?: string
					signature: string
				}>
			}
		}
	}
}

<<<<<<< HEAD
=======
export interface GovernanceProposal {
	proposal_id: number
	title: string | null
	summary: string | null
	status: string
	submit_time: string
	deposit_end_time: string | null
	voting_start_time: string | null
	voting_end_time: string | null
	proposer: string | null
	tally: {
		yes: string | null
		no: string | null
		abstain: string | null
		no_with_veto: string | null
	}
	last_updated: string
	last_snapshot_time: string | null
}

export interface ProposalSnapshot {
	proposal_id: number
	status: string
	yes_count: string
	no_count: string
	abstain_count: string
	no_with_veto_count: string
	snapshot_time: string
}

>>>>>>> b5b74668
// Legacy type aliases for compatibility
export type EnhancedTransaction = Transaction

// Client

export interface YaciClientConfig {
	baseUrl: string
}

export class YaciClient {
	private baseUrl: string
	private maxRetries = 3
	private retryDelay = 500

	constructor(config: YaciClientConfig) {
		this.baseUrl = config.baseUrl.replace(/\/$/, '')
	}

	getBaseUrl(): string {
		return this.baseUrl
	}

	private async fetchWithRetry(url: string, init?: RequestInit): Promise<Response> {
		let lastError: Error | null = null
		for (let attempt = 0; attempt < this.maxRetries; attempt++) {
			const res = await fetch(url, init)
			// HTTP 300 can occur during PostgREST schema cache reload with function overloads
			// Retry on 300, 502, 503, 504 (transient errors)
			if (res.ok) return res
			if (![300, 502, 503, 504].includes(res.status)) {
				throw new Error(`Request failed: ${res.status} ${res.statusText}`)
			}
			lastError = new Error(`Request failed: ${res.status} ${res.statusText}`)
			if (attempt < this.maxRetries - 1) {
				await new Promise(r => setTimeout(r, this.retryDelay * (attempt + 1)))
			}
		}
		throw lastError || new Error('Request failed after retries')
	}

	private async rpc<T>(fn: string, params?: Record<string, unknown>): Promise<T> {
		const urlStr = `${this.baseUrl}/rpc/${fn}`
		const url = new URL(urlStr, typeof window !== 'undefined' ? window.location.origin : 'http://localhost')
		if (params) {
			Object.entries(params).forEach(([key, value]) => {
				if (value !== undefined && value !== null) {
					url.searchParams.set(key, String(value))
				}
			})
		}

		const res = await this.fetchWithRetry(url.toString(), {
			headers: { 'Accept': 'application/json' }
		})

		return res.json()
	}

	async query<T>(table: string, params?: Record<string, string | number | Record<string, string>>): Promise<T> {
		const urlStr = `${this.baseUrl}/${table}`
		const url = new URL(urlStr, typeof window !== 'undefined' ? window.location.origin : 'http://localhost')
		if (params) {
			Object.entries(params).forEach(([key, value]) => {
				if (typeof value === 'string' || typeof value === 'number') {
					url.searchParams.set(key, String(value))
				} else if (value && typeof value === 'object') {
					Object.entries(value).forEach(([k, v]) => {
						url.searchParams.set(k, v)
					})
				}
			})
		}

		const res = await this.fetchWithRetry(url.toString(), {
			headers: { 'Accept': 'application/json' }
		})

		return res.json()
	}

	// Address endpoints

	async getTransactionsByAddress(
		address: string,
		limit = 50,
		offset = 0
	): Promise<PaginatedResponse<Transaction>> {
		return this.rpc('get_transactions_by_address', {
			_address: address,
			_limit: limit,
			_offset: offset
		})
	}

	async getAddressStats(address: string): Promise<AddressStats> {
		return this.rpc('get_address_stats', { _address: address })
	}

	// Transaction endpoints

	async getTransaction(hash: string): Promise<TransactionDetail> {
		return this.rpc('get_transaction_detail', { _hash: hash })
	}

	async getTransactions(
		limit = 20,
		offset = 0,
		filters?: {
			status?: 'success' | 'failed'
			block_height?: number
			block_height_min?: number
			block_height_max?: number
			message_type?: string
			timestamp_min?: string
			timestamp_max?: string
		}
	): Promise<PaginatedResponse<Transaction>> {
		return this.rpc('get_transactions_paginated', {
			_limit: limit,
			_offset: offset,
			_status: filters?.status,
			_block_height: filters?.block_height,
			_block_height_min: filters?.block_height_min,
			_block_height_max: filters?.block_height_max,
			_message_type: filters?.message_type,
			_timestamp_min: filters?.timestamp_min,
			_timestamp_max: filters?.timestamp_max
		})
	}

	// Block endpoints

	async getBlock(height: number): Promise<BlockRaw | undefined> {
		const result = await this.query<BlockRaw[]>('blocks_raw', {
			id: `eq.${height}`,
			limit: '1'
		})
		return result[0]
	}

	async getBlocks(limit = 20, offset = 0): Promise<PaginatedResponse<BlockRaw>> {
		const blocks = await this.query<BlockRaw[]>('blocks_raw', {
			order: 'id.desc',
			limit: String(limit),
			offset: String(offset)
		})
		// Get total count for pagination
		const latestBlock = await this.getLatestBlock()
		const total = latestBlock?.id || 0
		return {
			data: blocks,
			pagination: {
				total,
				limit,
				offset,
				has_next: offset + limit < total,
				has_prev: offset > 0
			}
		}
	}

	async getBlocksPaginated(
		limit = 20,
		offset = 0,
		filters?: {
			minTxCount?: number
			fromDate?: string
			toDate?: string
		}
	): Promise<PaginatedResponse<BlockRaw & { tx_count: number }>> {
		return this.rpc('get_blocks_paginated', {
			_limit: limit,
			_offset: offset,
			_min_tx_count: filters?.minTxCount,
			_from_date: filters?.fromDate,
			_to_date: filters?.toDate
		})
	}

	async getLatestBlock(): Promise<BlockRaw | undefined> {
		const result = await this.query<BlockRaw[]>('blocks_raw', {
			order: 'id.desc',
			limit: '1'
		})
		return result[0]
	}

	// Search endpoint

	async search(query: string): Promise<SearchResult[]> {
		return this.rpc('universal_search', { _query: query })
	}

	// Analytics endpoints

	async getChainStats(): Promise<ChainStats> {
		const result = await this.query<ChainStats[]>('chain_stats')
		return result[0]
	}

	async getTxVolumeDaily(): Promise<Array<{ date: string; count: number }>> {
		return this.query('tx_volume_daily', { order: 'date.desc' })
	}

	async getHourlyTransactionVolume(limit?: number): Promise<Array<{ hour: string; count: number }>> {
		const params: Record<string, string> = { order: 'hour.desc' }
		if (limit) params.limit = String(limit)
		return this.query('tx_volume_hourly', params)
	}

	async getMessageTypeStats(): Promise<Array<{ type: string; count: number }>> {
		return this.query('message_type_stats')
	}

	async getTransactionTypeDistribution(): Promise<Array<{ type: string; count: number }>> {
		return this.query('message_type_stats')
	}

	async getGasUsageDistribution(): Promise<Array<{ gas_range: string; count: number }>> {
		return this.query('gas_usage_distribution')
	}

	async getGasEfficiency(): Promise<{
		avgGasLimit: number
		totalGasLimit: number
		transactionCount: number
		data: Array<{ gas_range: string; count: number }>
	}> {
		const data = await this.query<Array<{ gas_range: string; count: number }>>('gas_usage_distribution')
		const transactionCount = data.reduce((sum, d) => sum + d.count, 0)
		// Estimate average based on distribution midpoints
		const midpoints: Record<string, number> = {
			'0-100k': 50000,
			'100k-250k': 175000,
			'250k-500k': 375000,
			'500k-1M': 750000,
			'1M+': 1500000
		}
		let totalGasLimit = 0
		for (const d of data) {
			totalGasLimit += (midpoints[d.gas_range] || 500000) * d.count
		}
		return {
			avgGasLimit: transactionCount > 0 ? Math.round(totalGasLimit / transactionCount) : 0,
			totalGasLimit,
			transactionCount,
			data
		}
	}

	async getTxSuccessRate(): Promise<{
		total: number
		successful: number
		failed: number
		success_rate_percent: number
	}> {
		const result = await this.query<Array<{
			total: number
			successful: number
			failed: number
			success_rate_percent: number
		}>>('tx_success_rate')
		return result[0]
	}

	async getFeeRevenueOverTime(): Promise<Array<{ denom: string; total_amount: string }>> {
		return this.query('fee_revenue')
	}

	async getTotalFeeRevenue(): Promise<Record<string, string | number>> {
		const result = await this.query<Array<{ denom: string; total_amount: string }>>('fee_revenue')
		const revenue: Record<string, string | number> = {}
		for (const item of result) {
			revenue[item.denom] = item.total_amount
		}
		return revenue
	}

	async getDistinctMessageTypes(): Promise<string[]> {
		const result = await this.query<Array<{ type: string }>>('message_type_stats', {
			select: 'type',
			order: 'count.desc'
		})
		return result.map(r => r.type)
	}

	async getBlockTimeAnalysis(limit = 100): Promise<{ avg: number; min: number; max: number }> {
		return this.rpc('get_block_time_analysis', { _limit: limit })
	}

	// Denomination endpoints

	async getDenomMetadata(denom?: string): Promise<Array<{
		denom: string
		symbol: string
		name: string | null
		decimals: number
		description: string | null
		logo_uri: string | null
		coingecko_id: string | null
		is_native: boolean
		ibc_source_chain: string | null
		ibc_source_denom: string | null
		evm_contract: string | null
		updated_at: string
	}>> {
		const params: Record<string, string> = {}
		if (denom) params.denom = `eq.${denom}`
		return this.query('denom_metadata', params)
	}

	// EVM endpoints

	async requestEvmDecode(txHash: string): Promise<{ success: boolean }> {
		return this.rpc('request_evm_decode', { _tx_hash: txHash })
	}

	async getEvmContracts(limit = 50, offset = 0): Promise<Array<{
		address: string
		creator: string | null
		creation_tx: string | null
		bytecode_hash: string | null
		name: string | null
		verified: boolean
		creation_height: number
	}>> {
		return this.query('evm_contracts', {
			order: 'creation_height.desc',
			limit: String(limit),
			offset: String(offset)
		})
	}

	async isEvmContract(address: string): Promise<boolean> {
		const result = await this.query<Array<{ address: string }>>('evm_contracts', {
			address: `eq.${address.toLowerCase()}`,
			limit: '1',
			select: 'address'
		})
		return result.length > 0
	}

	async getEvmTokens(limit = 50, offset = 0): Promise<Array<{
		address: string
		name: string | null
		symbol: string | null
		decimals: number | null
		total_supply: string | null
		type: string | null
		first_seen_height: number | null
	}>> {
		return this.query('evm_tokens', {
			order: 'first_seen_height.desc.nullslast,address.asc',
			limit: String(limit),
			offset: String(offset)
		})
	}

	async getEvmTokenTransfers(
		limit = 50,
		offset = 0,
		filters?: { tokenAddress?: string; fromAddress?: string; toAddress?: string }
	): Promise<Array<{
		tx_id: string
		log_index: number
		token_address: string
		from_address: string
		to_address: string
		value: string
	}>> {
		const params: Record<string, string> = {
			order: 'tx_id.desc',
			limit: String(limit),
			offset: String(offset)
		}
		if (filters?.tokenAddress) params.token_address = `eq.${filters.tokenAddress}`
		if (filters?.fromAddress) params.from_address = `eq.${filters.fromAddress}`
		if (filters?.toAddress) params.to_address = `eq.${filters.toAddress}`
		return this.query('evm_token_transfers', params)
	}

	// Validator endpoints

	async getValidators(limit = 100, offset = 0): Promise<Array<{
		operator_address: string
		consensus_pubkey: string | null
		moniker: string | null
		identity: string | null
		website: string | null
		details: string | null
		commission_rate: string | null
		tokens: string | null
		delegator_shares: string | null
		jailed: boolean
		status: string | null
		updated_at: string
	}>> {
		return this.query('validators', {
			order: 'tokens.desc.nullslast',
			limit: String(limit),
			offset: String(offset)
		})
	}

	// IBC endpoints

	async getIbcChannels(limit = 50, offset = 0): Promise<Array<{
		channel_id: string
		port_id: string
		counterparty_channel_id: string | null
		counterparty_port_id: string | null
		connection_id: string | null
		state: string | null
		ordering: string | null
		version: string | null
		updated_at: string
	}>> {
		return this.query('ibc_channels', {
			order: 'channel_id.asc',
			limit: String(limit),
			offset: String(offset)
		})
	}

	async getChainParams(): Promise<Record<string, string>> {
		return this.rpc('get_chain_params', {})
	}

	async getIbcConnections(
		limit = 50,
		offset = 0,
		chainId?: string,
		state?: string
	): Promise<PaginatedResponse<IbcConnection>> {
		return this.rpc('get_ibc_connections', {
			_limit: limit,
			_offset: offset,
			_chain_id: chainId,
			_state: state
		})
	}

<<<<<<< HEAD
	async getIbcConnection(channelId: string, portId = 'transfer'): Promise<IbcConnection | null> {
		return this.rpc('get_ibc_connection', {
			_channel_id: channelId,
			_port_id: portId
		})
=======
	async getProposalDetail(proposalId: number): Promise<GovernanceProposal | undefined> {
		// Query returns flat columns, transform to nested tally object
		const result = await this.query<Array<{
			proposal_id: number
			title: string | null
			summary: string | null
			status: string
			submit_time: string
			deposit_end_time: string | null
			voting_start_time: string | null
			voting_end_time: string | null
			proposer: string | null
			yes_count: string | null
			no_count: string | null
			abstain_count: string | null
			no_with_veto_count: string | null
			last_updated: string
			last_snapshot_time: string | null
		}>>('governance_proposals', {
			proposal_id: `eq.${proposalId}`,
			limit: '1'
		})
		if (!result[0]) return undefined
		const row = result[0]
		return {
			proposal_id: row.proposal_id,
			title: row.title,
			summary: row.summary,
			status: row.status,
			submit_time: row.submit_time,
			deposit_end_time: row.deposit_end_time,
			voting_start_time: row.voting_start_time,
			voting_end_time: row.voting_end_time,
			proposer: row.proposer,
			tally: {
				yes: row.yes_count,
				no: row.no_count,
				abstain: row.abstain_count,
				no_with_veto: row.no_with_veto_count
			},
			last_updated: row.last_updated,
			last_snapshot_time: row.last_snapshot_time
		}
>>>>>>> b5b74668
	}

	async getIbcDenomTraces(
		limit = 50,
		offset = 0,
		baseDenom?: string
	): Promise<PaginatedResponse<IbcDenomTrace>> {
		return this.rpc('get_ibc_denom_traces', {
			_limit: limit,
			_offset: offset,
			_base_denom: baseDenom
		})
	}

	async resolveIbcDenom(ibcDenom: string): Promise<IbcDenomResolution | null> {
		return this.rpc('resolve_ibc_denom', { _ibc_denom: ibcDenom })
	}

<<<<<<< HEAD
	async getIbcChains(): Promise<IbcChainSummary[]> {
		return this.rpc('get_ibc_chains', {})
	}

}

import { getEnv } from './env'

// Singleton instance
const baseUrl = getEnv('VITE_POSTGREST_URL', '/api')!
export const api = new YaciClient({ baseUrl })
=======
	// Denomination endpoints

	async getDenomMetadata(denom?: string): Promise<Array<{
		denom: string
		symbol: string
		name: string | null
		decimals: number
		description: string | null
		logo_uri: string | null
		coingecko_id: string | null
		is_native: boolean
		ibc_source_chain: string | null
		ibc_source_denom: string | null
		evm_contract: string | null
		updated_at: string
	}>> {
		const params: Record<string, string> = {}
		if (denom) params.denom = `eq.${denom}`
		return this.query('denom_metadata', params)
	}

	// EVM endpoints

	async requestEvmDecode(txHash: string): Promise<{ success: boolean }> {
		return this.rpc('request_evm_decode', { _tx_hash: txHash })
	}

	async getEvmContracts(limit = 50, offset = 0): Promise<Array<{
		address: string
		creator: string | null
		creation_tx: string | null
		bytecode_hash: string | null
		name: string | null
		verified: boolean
		creation_height: number
	}>> {
		return this.query('evm_contracts', {
			order: 'creation_height.desc',
			limit: String(limit),
			offset: String(offset)
		})
	}

	async isEvmContract(address: string): Promise<boolean> {
		const result = await this.query<Array<{ address: string }>>('evm_contracts', {
			address: `eq.${address.toLowerCase()}`,
			limit: '1',
			select: 'address'
		})
		return result.length > 0
	}

	async getEvmTokens(limit = 50, offset = 0): Promise<Array<{
		address: string
		name: string | null
		symbol: string | null
		decimals: number | null
		total_supply: string | null
		type: string | null
		first_seen_height: number | null
	}>> {
		return this.query('evm_tokens', {
			order: 'first_seen_height.desc.nullslast,address.asc',
			limit: String(limit),
			offset: String(offset)
		})
	}

	async getEvmTokenTransfers(
		limit = 50,
		offset = 0,
		filters?: { tokenAddress?: string; fromAddress?: string; toAddress?: string }
	): Promise<Array<{
		tx_id: string
		log_index: number
		token_address: string
		from_address: string
		to_address: string
		value: string
	}>> {
		const params: Record<string, string> = {
			order: 'tx_id.desc',
			limit: String(limit),
			offset: String(offset)
		}
		if (filters?.tokenAddress) params.token_address = `eq.${filters.tokenAddress}`
		if (filters?.fromAddress) params.from_address = `eq.${filters.fromAddress}`
		if (filters?.toAddress) params.to_address = `eq.${filters.toAddress}`
		return this.query('evm_token_transfers', params)
	}

	// Validator endpoints

	async getValidators(limit = 100, offset = 0): Promise<Array<{
		operator_address: string
		consensus_pubkey: string | null
		moniker: string | null
		identity: string | null
		website: string | null
		details: string | null
		commission_rate: string | null
		tokens: string | null
		delegator_shares: string | null
		jailed: boolean
		status: string | null
		updated_at: string
	}>> {
		return this.query('validators', {
			order: 'tokens.desc.nullslast',
			limit: String(limit),
			offset: String(offset)
		})
	}

	// IBC endpoints

	async getIbcChannels(limit = 50, offset = 0): Promise<Array<{
		channel_id: string
		port_id: string
		counterparty_channel_id: string | null
		counterparty_port_id: string | null
		connection_id: string | null
		state: string | null
		ordering: string | null
		version: string | null
		updated_at: string
	}>> {
		return this.query('ibc_channels', {
			order: 'channel_id.asc',
			limit: String(limit),
			offset: String(offset)
		})
	}

}

// Factory function to create API client
export function createApiClient(baseUrl: string): YaciClient {
	return new YaciClient({ baseUrl })
}

// Default instance for backward compatibility
import { getEnv } from './env'
const defaultBaseUrl = getEnv('VITE_POSTGREST_URL', 'http://localhost:3000')!
export const api = new YaciClient({ baseUrl: defaultBaseUrl })
>>>>>>> b5b74668
<|MERGE_RESOLUTION|>--- conflicted
+++ resolved
@@ -213,8 +213,6 @@
 	}
 }
 
-<<<<<<< HEAD
-=======
 export interface GovernanceProposal {
 	proposal_id: number
 	title: string | null
@@ -245,7 +243,6 @@
 	snapshot_time: string
 }
 
->>>>>>> b5b74668
 // Legacy type aliases for compatibility
 export type EnhancedTransaction = Transaction
 
@@ -688,15 +685,28 @@
 		})
 	}
 
-<<<<<<< HEAD
-	async getIbcConnection(channelId: string, portId = 'transfer'): Promise<IbcConnection | null> {
+async getIbcConnection(channelId: string, portId = 'transfer'): Promise<IbcConnection | null> {
 		return this.rpc('get_ibc_connection', {
 			_channel_id: channelId,
 			_port_id: portId
 		})
-=======
+	}
+
+	// Governance endpoints
+
+	async getGovernanceProposals(
+		limit = 20,
+		offset = 0,
+		status?: string
+	): Promise<PaginatedResponse<GovernanceProposal>> {
+		return this.rpc('get_governance_proposals', {
+			_limit: limit,
+			_offset: offset,
+			_status: status
+		})
+	}
+
 	async getProposalDetail(proposalId: number): Promise<GovernanceProposal | undefined> {
-		// Query returns flat columns, transform to nested tally object
 		const result = await this.query<Array<{
 			proposal_id: number
 			title: string | null
@@ -738,7 +748,13 @@
 			last_updated: row.last_updated,
 			last_snapshot_time: row.last_snapshot_time
 		}
->>>>>>> b5b74668
+	}
+
+	async getProposalSnapshots(proposalId: number): Promise<ProposalSnapshot[]> {
+		return this.query('governance_snapshots', {
+			proposal_id: `eq.${proposalId}`,
+			order: 'snapshot_time.desc'
+		})
 	}
 
 	async getIbcDenomTraces(
@@ -753,155 +769,12 @@
 		})
 	}
 
-	async resolveIbcDenom(ibcDenom: string): Promise<IbcDenomResolution | null> {
+async resolveIbcDenom(ibcDenom: string): Promise<IbcDenomResolution | null> {
 		return this.rpc('resolve_ibc_denom', { _ibc_denom: ibcDenom })
 	}
 
-<<<<<<< HEAD
 	async getIbcChains(): Promise<IbcChainSummary[]> {
 		return this.rpc('get_ibc_chains', {})
-	}
-
-}
-
-import { getEnv } from './env'
-
-// Singleton instance
-const baseUrl = getEnv('VITE_POSTGREST_URL', '/api')!
-export const api = new YaciClient({ baseUrl })
-=======
-	// Denomination endpoints
-
-	async getDenomMetadata(denom?: string): Promise<Array<{
-		denom: string
-		symbol: string
-		name: string | null
-		decimals: number
-		description: string | null
-		logo_uri: string | null
-		coingecko_id: string | null
-		is_native: boolean
-		ibc_source_chain: string | null
-		ibc_source_denom: string | null
-		evm_contract: string | null
-		updated_at: string
-	}>> {
-		const params: Record<string, string> = {}
-		if (denom) params.denom = `eq.${denom}`
-		return this.query('denom_metadata', params)
-	}
-
-	// EVM endpoints
-
-	async requestEvmDecode(txHash: string): Promise<{ success: boolean }> {
-		return this.rpc('request_evm_decode', { _tx_hash: txHash })
-	}
-
-	async getEvmContracts(limit = 50, offset = 0): Promise<Array<{
-		address: string
-		creator: string | null
-		creation_tx: string | null
-		bytecode_hash: string | null
-		name: string | null
-		verified: boolean
-		creation_height: number
-	}>> {
-		return this.query('evm_contracts', {
-			order: 'creation_height.desc',
-			limit: String(limit),
-			offset: String(offset)
-		})
-	}
-
-	async isEvmContract(address: string): Promise<boolean> {
-		const result = await this.query<Array<{ address: string }>>('evm_contracts', {
-			address: `eq.${address.toLowerCase()}`,
-			limit: '1',
-			select: 'address'
-		})
-		return result.length > 0
-	}
-
-	async getEvmTokens(limit = 50, offset = 0): Promise<Array<{
-		address: string
-		name: string | null
-		symbol: string | null
-		decimals: number | null
-		total_supply: string | null
-		type: string | null
-		first_seen_height: number | null
-	}>> {
-		return this.query('evm_tokens', {
-			order: 'first_seen_height.desc.nullslast,address.asc',
-			limit: String(limit),
-			offset: String(offset)
-		})
-	}
-
-	async getEvmTokenTransfers(
-		limit = 50,
-		offset = 0,
-		filters?: { tokenAddress?: string; fromAddress?: string; toAddress?: string }
-	): Promise<Array<{
-		tx_id: string
-		log_index: number
-		token_address: string
-		from_address: string
-		to_address: string
-		value: string
-	}>> {
-		const params: Record<string, string> = {
-			order: 'tx_id.desc',
-			limit: String(limit),
-			offset: String(offset)
-		}
-		if (filters?.tokenAddress) params.token_address = `eq.${filters.tokenAddress}`
-		if (filters?.fromAddress) params.from_address = `eq.${filters.fromAddress}`
-		if (filters?.toAddress) params.to_address = `eq.${filters.toAddress}`
-		return this.query('evm_token_transfers', params)
-	}
-
-	// Validator endpoints
-
-	async getValidators(limit = 100, offset = 0): Promise<Array<{
-		operator_address: string
-		consensus_pubkey: string | null
-		moniker: string | null
-		identity: string | null
-		website: string | null
-		details: string | null
-		commission_rate: string | null
-		tokens: string | null
-		delegator_shares: string | null
-		jailed: boolean
-		status: string | null
-		updated_at: string
-	}>> {
-		return this.query('validators', {
-			order: 'tokens.desc.nullslast',
-			limit: String(limit),
-			offset: String(offset)
-		})
-	}
-
-	// IBC endpoints
-
-	async getIbcChannels(limit = 50, offset = 0): Promise<Array<{
-		channel_id: string
-		port_id: string
-		counterparty_channel_id: string | null
-		counterparty_port_id: string | null
-		connection_id: string | null
-		state: string | null
-		ordering: string | null
-		version: string | null
-		updated_at: string
-	}>> {
-		return this.query('ibc_channels', {
-			order: 'channel_id.asc',
-			limit: String(limit),
-			offset: String(offset)
-		})
 	}
 
 }
@@ -911,8 +784,6 @@
 	return new YaciClient({ baseUrl })
 }
 
-// Default instance for backward compatibility
 import { getEnv } from './env'
-const defaultBaseUrl = getEnv('VITE_POSTGREST_URL', 'http://localhost:3000')!
-export const api = new YaciClient({ baseUrl: defaultBaseUrl })
->>>>>>> b5b74668
+const baseUrl = getEnv('VITE_POSTGREST_URL', '/api')!
+export const api = new YaciClient({ baseUrl })