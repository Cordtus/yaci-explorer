<<<<<<< HEAD
import { createContext, useContext, useState, type ReactNode } from 'react'
import { getDenomMetadata, extractIBCHash } from '@/lib/denom'
import { getIBCDenomFromCache } from '@/lib/ibc-resolver'
=======
import { createContext, useContext, useEffect, useState, ReactNode } from 'react'
import { getDenomMetadata } from '@/lib/denom'
>>>>>>> 5b519668

interface DenomContextType {
  getDenomDisplay: (denom: string) => string
  isLoading: boolean
}

const DenomContext = createContext<DenomContextType | undefined>(undefined)

interface DenomMetadataRow {
  denom: string
  symbol: string
}

/**
 * Global denom resolution cache
 * Loads from database at app startup and caches all denom mappings
 */
export function DenomProvider({ children }: { children: ReactNode }) {
  const [denomCache, setDenomCache] = useState<Map<string, string>>(new Map())
  const [isLoading, setIsLoading] = useState(true)

  useEffect(() => {
    const loadDenomMetadata = async () => {
      try {
        const postgrestUrl = import.meta.env.VITE_POSTGREST_URL
        if (!postgrestUrl) {
          throw new Error('VITE_POSTGREST_URL environment variable is not set')
        }
        const response = await fetch(`${postgrestUrl}/denom_metadata?select=denom,symbol`)

        if (!response.ok) {
          console.error('Failed to fetch denom metadata from database')
          setIsLoading(false)
          return
        }

        const metadata: DenomMetadataRow[] = await response.json()
        const cache = new Map<string, string>()

        // Build cache from database
        metadata.forEach((row) => {
          cache.set(row.denom, row.symbol)
        })

        setDenomCache(cache)
        setIsLoading(false)
      } catch (error) {
        console.error('Error loading denom metadata:', error)
        setIsLoading(false)
      }
    }

    loadDenomMetadata()
  }, [])

  const getDenomDisplay = (denom: string): string => {
    // Check cache first
    if (denomCache.has(denom)) {
      return denomCache.get(denom)!
    }

    // For IBC denoms, return as-is if not in cache (will be truncated by UI)
    if (denom.startsWith('ibc/')) {
      return denom
    }

    // For native denoms, use static metadata (no setState during render)
    const metadata = getDenomMetadata(denom)
    return metadata.symbol
  }

  return (
    <DenomContext.Provider value={{ getDenomDisplay, isLoading }}>
      {children}
    </DenomContext.Provider>
  )
}

export function useDenom() {
  const context = useContext(DenomContext)
  if (context === undefined) {
    throw new Error('useDenom must be used within a DenomProvider')
  }
  return context
}<|MERGE_RESOLUTION|>--- conflicted
+++ resolved
@@ -1,22 +1,16 @@
-<<<<<<< HEAD
-import { createContext, useContext, useState, type ReactNode } from 'react'
-import { getDenomMetadata, extractIBCHash } from '@/lib/denom'
-import { getIBCDenomFromCache } from '@/lib/ibc-resolver'
-=======
-import { createContext, useContext, useEffect, useState, ReactNode } from 'react'
-import { getDenomMetadata } from '@/lib/denom'
->>>>>>> 5b519668
+import { createContext, type ReactNode, useContext, useState } from "react"
+import { extractIBCHash, getDenomMetadata } from "@/lib/denom"
 
 interface DenomContextType {
-  getDenomDisplay: (denom: string) => string
-  isLoading: boolean
+	getDenomDisplay: (denom: string) => string
+	isLoading: boolean
 }
 
 const DenomContext = createContext<DenomContextType | undefined>(undefined)
 
 interface DenomMetadataRow {
-  denom: string
-  symbol: string
+	denom: string
+	symbol: string
 }
 
 /**
@@ -24,70 +18,73 @@
  * Loads from database at app startup and caches all denom mappings
  */
 export function DenomProvider({ children }: { children: ReactNode }) {
-  const [denomCache, setDenomCache] = useState<Map<string, string>>(new Map())
-  const [isLoading, setIsLoading] = useState(true)
+	const [denomCache, setDenomCache] = useState<Map<string, string>>(new Map())
+	const [isLoading, setIsLoading] = useState(true)
 
-  useEffect(() => {
-    const loadDenomMetadata = async () => {
-      try {
-        const postgrestUrl = import.meta.env.VITE_POSTGREST_URL
-        if (!postgrestUrl) {
-          throw new Error('VITE_POSTGREST_URL environment variable is not set')
-        }
-        const response = await fetch(`${postgrestUrl}/denom_metadata?select=denom,symbol`)
+	useEffect(() => {
+		const loadDenomMetadata = async () => {
+			try {
+				const postgrestUrl = import.meta.env.VITE_POSTGREST_URL
+				if (!postgrestUrl) {
+					throw new Error("VITE_POSTGREST_URL environment variable is not set")
+				}
+				const response = await fetch(
+					`${postgrestUrl}/denom_metadata?select=denom,symbol`
+				)
 
-        if (!response.ok) {
-          console.error('Failed to fetch denom metadata from database')
-          setIsLoading(false)
-          return
-        }
+				if (!response.ok) {
+					console.error("Failed to fetch denom metadata from database")
+					setIsLoading(false)
+					return
+				}
 
-        const metadata: DenomMetadataRow[] = await response.json()
-        const cache = new Map<string, string>()
+				const metadata: DenomMetadataRow[] = await response.json()
+				const cache = new Map<string, string>()
 
-        // Build cache from database
-        metadata.forEach((row) => {
-          cache.set(row.denom, row.symbol)
-        })
+				// Build cache from database
+				metadata.forEach((row) => {
+					cache.set(row.denom, row.symbol)
+				})
 
-        setDenomCache(cache)
-        setIsLoading(false)
-      } catch (error) {
-        console.error('Error loading denom metadata:', error)
-        setIsLoading(false)
-      }
-    }
+				setDenomCache(cache)
+				setIsLoading(false)
+			} catch (error) {
+				console.error("Error loading denom metadata:", error)
+				setIsLoading(false)
+			}
+		}
 
-    loadDenomMetadata()
-  }, [])
+		loadDenomMetadata()
+	}, [])
 
-  const getDenomDisplay = (denom: string): string => {
-    // Check cache first
-    if (denomCache.has(denom)) {
-      return denomCache.get(denom)!
-    }
+	const getDenomDisplay = (denom: string): string => {
+		// Check cache first
+		if (denomCache.has(denom)) {
+			return denomCache.get(denom)!
+		}
 
-    // For IBC denoms, return as-is if not in cache (will be truncated by UI)
-    if (denom.startsWith('ibc/')) {
-      return denom
-    }
+		// For IBC denoms, return as-is if not in cache (will be truncated by UI)
+		if (denom.startsWith("ibc/")) {
+			return denom
+		}
 
-    // For native denoms, use static metadata (no setState during render)
-    const metadata = getDenomMetadata(denom)
-    return metadata.symbol
-  }
+		// For native denoms, use static metadata (no setState during render)
+		const metadata = getDenomMetadata(denom)
+		return metadata.symbol
+	}
 
-  return (
-    <DenomContext.Provider value={{ getDenomDisplay, isLoading }}>
-      {children}
-    </DenomContext.Provider>
-  )
+	return (
+		<DenomContext.Provider value={{ getDenomDisplay, isLoading }}>
+			{children}
+		</DenomContext.Provider>
+	)
 }
 
 export function useDenom() {
-  const context = useContext(DenomContext)
-  if (context === undefined) {
-    throw new Error('useDenom must be used within a DenomProvider')
-  }
-  return context
+	const context = useContext(DenomContext)
+	if (context === undefined) {
+		throw new Error("useDenom must be used within a DenomProvider")
+	}
+	return context
+}
 }