import { useState } from "react";
import { Outlet } from "react-router";
import { QueryClient, QueryClientProvider } from "@tanstack/react-query";
import { ReactQueryDevtools } from "@tanstack/react-query-devtools";

<<<<<<< HEAD
import { Header } from "@/components/layout/header";
import { DenomProvider } from "@/contexts/DenomContext";
import { css } from "@/styled-system/css";

export default function Root() {
  const [queryClient] = useState(
    () =>
      new QueryClient({
        defaultOptions: {
          queries: {
            staleTime: 10 * 1000, // 10 seconds
            gcTime: 5 * 60 * 1000, // 5 minutes
            refetchOnWindowFocus: false,
          },
        },
      }),
  );
=======
import { Header } from '@/components/layout/header'
import { DenomProvider } from '@/contexts/DenomContext'
import { appConfig } from '@/config/app'
import stylesheet from "./styles/globals.css?url";

export const links: LinksFunction = () => [
  { rel: "stylesheet", href: stylesheet },
];

export function Layout({ children }: { children: React.ReactNode }) {
  return (
    <html lang="en">
      <head>
        <meta charSet="utf-8" />
        <meta name="viewport" content="width=device-width, initial-scale=1" />
        <Meta />
        <Links />
      </head>
      <body>
        {children}
        <ScrollRestoration />
        <Scripts />
      </body>
    </html>
  );
}

export function HydrateFallback() {
  return (
    <div className="min-h-screen bg-background flex items-center justify-center">
      <div className="text-center">
        <div className="animate-spin rounded-full h-12 w-12 border-b-2 border-primary mx-auto mb-4"></div>
        <p className="text-muted-foreground">Loading...</p>
      </div>
    </div>
  );
}

export default function Root() {
  const [queryClient] = useState(() => new QueryClient({
    defaultOptions: {
      queries: {
        staleTime: appConfig.queries.staleTimeMs,
        gcTime: appConfig.queries.gcTimeMs,
        refetchOnWindowFocus: false,
      },
    },
  }))
>>>>>>> 5b519668

  return (
    <QueryClientProvider client={queryClient}>
      <DenomProvider>
        <div
          className={css({
            minH: "100vh",
            bg: "bg.subtle",
            color: "fg.default",
          })}
        >
          <Header />
          <main
            className={css({
              maxW: "6xl",
              mx: "auto",
              px: { base: "4", md: "6" },
              py: { base: "6", md: "8" },
            })}
          >
            <Outlet />
          </main>
        </div>
        <ReactQueryDevtools initialIsOpen={false} />
      </DenomProvider>
    </QueryClientProvider>
  );
}<|MERGE_RESOLUTION|>--- conflicted
+++ resolved
@@ -1,101 +1,53 @@
-import { useState } from "react";
-import { Outlet } from "react-router";
-import { QueryClient, QueryClientProvider } from "@tanstack/react-query";
-import { ReactQueryDevtools } from "@tanstack/react-query-devtools";
+import { QueryClient, QueryClientProvider } from "@tanstack/react-query"
+import { ReactQueryDevtools } from "@tanstack/react-query-devtools"
+import { useState } from "react"
+import { Outlet } from "react-router"
 
-<<<<<<< HEAD
-import { Header } from "@/components/layout/header";
-import { DenomProvider } from "@/contexts/DenomContext";
-import { css } from "@/styled-system/css";
+import { Header } from "@/components/layout/header"
+import { appConfig } from "@/config/app"
+import { DenomProvider } from "@/contexts/DenomContext"
+import { css } from "@/styled-system/css"
 
 export default function Root() {
-  const [queryClient] = useState(
-    () =>
-      new QueryClient({
-        defaultOptions: {
-          queries: {
-            staleTime: 10 * 1000, // 10 seconds
-            gcTime: 5 * 60 * 1000, // 5 minutes
-            refetchOnWindowFocus: false,
-          },
-        },
-      }),
-  );
-=======
-import { Header } from '@/components/layout/header'
-import { DenomProvider } from '@/contexts/DenomContext'
-import { appConfig } from '@/config/app'
-import stylesheet from "./styles/globals.css?url";
+	const [queryClient] = useState(
+		() =>
+			new QueryClient({
+				defaultOptions: {
+					queries: {
+						staleTime: appConfig.queries.staleTimeMs,
+						gcTime: appConfig.queries.gcTimeMs,
+						refetchOnWindowFocus: false
+					}
+				}
+			})
+	)
 
-export const links: LinksFunction = () => [
-  { rel: "stylesheet", href: stylesheet },
-];
-
-export function Layout({ children }: { children: React.ReactNode }) {
-  return (
-    <html lang="en">
-      <head>
-        <meta charSet="utf-8" />
-        <meta name="viewport" content="width=device-width, initial-scale=1" />
-        <Meta />
-        <Links />
-      </head>
-      <body>
-        {children}
-        <ScrollRestoration />
-        <Scripts />
-      </body>
-    </html>
-  );
+	return (
+		<QueryClientProvider client={queryClient}>
+			<DenomProvider>
+				<div
+					className={css({
+						minH: "100vh",
+						bg: "bg.subtle",
+						color: "fg.default"
+					})}
+				>
+					<Header />
+					<main
+						className={css({
+							maxW: "6xl",
+							mx: "auto",
+							px: { base: "4", md: "6" },
+							py: { base: "6", md: "8" }
+						})}
+					>
+						<Outlet />
+					</main>
+				</div>
+				<ReactQueryDevtools initialIsOpen={false} />
+			</DenomProvider>
+		</QueryClientProvider>
+	)
 }
-
-export function HydrateFallback() {
-  return (
-    <div className="min-h-screen bg-background flex items-center justify-center">
-      <div className="text-center">
-        <div className="animate-spin rounded-full h-12 w-12 border-b-2 border-primary mx-auto mb-4"></div>
-        <p className="text-muted-foreground">Loading...</p>
-      </div>
-    </div>
-  );
-}
-
-export default function Root() {
-  const [queryClient] = useState(() => new QueryClient({
-    defaultOptions: {
-      queries: {
-        staleTime: appConfig.queries.staleTimeMs,
-        gcTime: appConfig.queries.gcTimeMs,
-        refetchOnWindowFocus: false,
-      },
-    },
-  }))
->>>>>>> 5b519668
-
-  return (
-    <QueryClientProvider client={queryClient}>
-      <DenomProvider>
-        <div
-          className={css({
-            minH: "100vh",
-            bg: "bg.subtle",
-            color: "fg.default",
-          })}
-        >
-          <Header />
-          <main
-            className={css({
-              maxW: "6xl",
-              mx: "auto",
-              px: { base: "4", md: "6" },
-              py: { base: "6", md: "8" },
-            })}
-          >
-            <Outlet />
-          </main>
-        </div>
-        <ReactQueryDevtools initialIsOpen={false} />
-      </DenomProvider>
-    </QueryClientProvider>
-  );
+	)
 }