import { NetworkMetricsCard } from '@/components/analytics/NetworkMetricsCard'
import { BlockIntervalChart } from '@/components/analytics/BlockIntervalChart'
import { TransactionVolumeChart } from '@/components/analytics/TransactionVolumeChart'
<<<<<<< HEAD
=======
import { FeeRevenueChart } from '@/components/analytics/FeeRevenueChart'
import { GasEfficiencyChart } from '@/components/analytics/GasEfficiencyChart'
>>>>>>> b5b74668
import { css } from '@/styled-system/css'

export default function AnalyticsPage() {
  return (
    <div className={styles.container}>
      <h1 className={styles.title}>Network Analytics</h1>

      {/* Primary metrics card */}
      <NetworkMetricsCard />

      {/* Time series charts */}
      <div className={styles.gridTwo}>
        <TransactionVolumeChart />
        <BlockIntervalChart />
      </div>
<<<<<<< HEAD
=======

      {/* Additional charts */}
      <div className={styles.gridTwo}>
        <GasEfficiencyChart />
        <FeeRevenueChart />
      </div>
>>>>>>> b5b74668
    </div>
  )
}

const styles = {
  container: css({
    display: 'flex',
    flexDirection: 'column',
    gap: '6',
  }),
  title: css({
    fontSize: '3xl',
    fontWeight: 'bold',
  }),
  gridTwo: css({
    display: 'grid',
    gap: '6',
    gridTemplateColumns: {
      base: '1fr',
      lg: 'repeat(2, 1fr)',
    },
  }),
}<|MERGE_RESOLUTION|>--- conflicted
+++ resolved
@@ -1,11 +1,8 @@
 import { NetworkMetricsCard } from '@/components/analytics/NetworkMetricsCard'
 import { BlockIntervalChart } from '@/components/analytics/BlockIntervalChart'
 import { TransactionVolumeChart } from '@/components/analytics/TransactionVolumeChart'
-<<<<<<< HEAD
-=======
 import { FeeRevenueChart } from '@/components/analytics/FeeRevenueChart'
 import { GasEfficiencyChart } from '@/components/analytics/GasEfficiencyChart'
->>>>>>> b5b74668
 import { css } from '@/styled-system/css'
 
 export default function AnalyticsPage() {
@@ -21,15 +18,12 @@
         <TransactionVolumeChart />
         <BlockIntervalChart />
       </div>
-<<<<<<< HEAD
-=======
 
       {/* Additional charts */}
       <div className={styles.gridTwo}>
         <GasEfficiencyChart />
         <FeeRevenueChart />
       </div>
->>>>>>> b5b74668
     </div>
   )
 }
