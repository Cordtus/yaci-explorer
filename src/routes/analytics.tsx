import { Activity } from 'lucide-react'
import { NetworkMetricsCard } from '@/components/analytics/NetworkMetricsCard'
import { BlockIntervalChart } from '@/components/analytics/BlockIntervalChart'
import { TransactionVolumeChart } from '@/components/analytics/TransactionVolumeChart'
import { TopMessageTypesCard } from '@/components/analytics/TopMessageTypesCard'
<<<<<<< HEAD
import { DashboardMetrics } from '@/components/common/DashboardMetrics'
import { css } from '../../styled-system/css'
=======
import { TopEventTypesCard } from '@/components/analytics/TopEventTypesCard'
import { GasUsageChart } from '@/components/analytics/GasUsageChart'
import { TxTypeBreakdown } from '@/components/analytics/TxTypeBreakdown'
import { ActiveAddressesChart } from '@/components/analytics/ActiveAddressesChart'
>>>>>>> 5b519668

export default function AnalyticsPage() {
  return (
    <div className={styles.page}>
      <div className={styles.headerRow}>
        <Activity className={styles.iconLg} />
        <div>
<<<<<<< HEAD
          <h1 className={styles.title}>Network Metrics</h1>
          <p className={styles.subtitle}>
            Real-time blockchain statistics and performance metrics
          </p>
=======
          <h1 className="text-3xl font-bold">Network Analytics</h1>
>>>>>>> 5b519668
        </div>
      </div>

      {/* Primary metrics card */}
      <NetworkMetricsCard />

<<<<<<< HEAD
      {/* Charts grid */}
      <div className={styles.chartGrid}>
        <BlockIntervalChart />
=======
      {/* Time series charts */}
      <div className="grid gap-6 lg:grid-cols-2">
>>>>>>> 5b519668
        <TransactionVolumeChart />
        <BlockIntervalChart />
      </div>

      {/* Distribution charts */}
      <div className="grid gap-6 lg:grid-cols-3">
        <TxTypeBreakdown />
        <GasUsageChart />
        <ActiveAddressesChart />
      </div>

      {/* Breakdown tables */}
      <div className="grid gap-6 lg:grid-cols-2">
        <TopMessageTypesCard />
        <TopEventTypesCard />
      </div>
    </div>
  )
}

const styles = {
  page: css({ display: 'flex', flexDirection: 'column', gap: '6' }),
  headerRow: css({ display: 'flex', alignItems: 'center', gap: '3' }),
  iconLg: css({ h: '8', w: '8', color: 'colorPalette.default' }),
  title: css({ fontSize: '3xl', fontWeight: 'bold' }),
  subtitle: css({ color: 'fg.muted' }),
  chartGrid: css({
    display: 'grid',
    gap: '6',
    gridTemplateColumns: { base: '1fr', lg: 'repeat(2, minmax(0, 1fr))' },
  }),
}<|MERGE_RESOLUTION|>--- conflicted
+++ resolved
@@ -1,75 +1,50 @@
-import { Activity } from 'lucide-react'
-import { NetworkMetricsCard } from '@/components/analytics/NetworkMetricsCard'
-import { BlockIntervalChart } from '@/components/analytics/BlockIntervalChart'
-import { TransactionVolumeChart } from '@/components/analytics/TransactionVolumeChart'
-import { TopMessageTypesCard } from '@/components/analytics/TopMessageTypesCard'
-<<<<<<< HEAD
-import { DashboardMetrics } from '@/components/common/DashboardMetrics'
-import { css } from '../../styled-system/css'
-=======
-import { TopEventTypesCard } from '@/components/analytics/TopEventTypesCard'
-import { GasUsageChart } from '@/components/analytics/GasUsageChart'
-import { TxTypeBreakdown } from '@/components/analytics/TxTypeBreakdown'
-import { ActiveAddressesChart } from '@/components/analytics/ActiveAddressesChart'
->>>>>>> 5b519668
+import { Activity } from "lucide-react"
+import { ActiveAddressesChart } from "@/components/analytics/ActiveAddressesChart"
+import { BlockIntervalChart } from "@/components/analytics/BlockIntervalChart"
+import { GasUsageChart } from "@/components/analytics/GasUsageChart"
+import { NetworkMetricsCard } from "@/components/analytics/NetworkMetricsCard"
+import { TopEventTypesCard } from "@/components/analytics/TopEventTypesCard"
+import { TopMessageTypesCard } from "@/components/analytics/TopMessageTypesCard"
+import { TransactionVolumeChart } from "@/components/analytics/TransactionVolumeChart"
+import { TxTypeBreakdown } from "@/components/analytics/TxTypeBreakdown"
+import { css } from "../../styled-system/css"
 
-export default function AnalyticsPage() {
-  return (
-    <div className={styles.page}>
-      <div className={styles.headerRow}>
-        <Activity className={styles.iconLg} />
-        <div>
-<<<<<<< HEAD
-          <h1 className={styles.title}>Network Metrics</h1>
-          <p className={styles.subtitle}>
-            Real-time blockchain statistics and performance metrics
-          </p>
-=======
-          <h1 className="text-3xl font-bold">Network Analytics</h1>
->>>>>>> 5b519668
-        </div>
-      </div>
-
-      {/* Primary metrics card */}
-      <NetworkMetricsCard />
-
-<<<<<<< HEAD
-      {/* Charts grid */}
-      <div className={styles.chartGrid}>
-        <BlockIntervalChart />
-=======
-      {/* Time series charts */}
-      <div className="grid gap-6 lg:grid-cols-2">
->>>>>>> 5b519668
-        <TransactionVolumeChart />
-        <BlockIntervalChart />
-      </div>
-
-      {/* Distribution charts */}
-      <div className="grid gap-6 lg:grid-cols-3">
-        <TxTypeBreakdown />
-        <GasUsageChart />
-        <ActiveAddressesChart />
-      </div>
-
-      {/* Breakdown tables */}
-      <div className="grid gap-6 lg:grid-cols-2">
-        <TopMessageTypesCard />
-        <TopEventTypesCard />
-      </div>
-    </div>
-  )
+export const AnalyticsPage = () => {
+	return (
+		<div className={styles.page}>
+			<div className={styles.headerRow}>
+				<Activity className={styles.iconLg} />
+				<div>
+					<h1 className={styles.title}>Network Analytics</h1>
+				</div>
+			</div>
+			<NetworkMetricsCard />
+			<div className={styles.chartGrid}>
+				<TransactionVolumeChart />
+				<BlockIntervalChart />
+			</div>
+			<div className={styles.chartGrid}>
+				<TxTypeBreakdown />
+				<GasUsageChart />
+				<ActiveAddressesChart />
+			</div>
+			<div className={styles.chartGrid}>
+				<TopMessageTypesCard />
+				<TopEventTypesCard />
+			</div>
+		</div>
+	)
 }
 
 const styles = {
-  page: css({ display: 'flex', flexDirection: 'column', gap: '6' }),
-  headerRow: css({ display: 'flex', alignItems: 'center', gap: '3' }),
-  iconLg: css({ h: '8', w: '8', color: 'colorPalette.default' }),
-  title: css({ fontSize: '3xl', fontWeight: 'bold' }),
-  subtitle: css({ color: 'fg.muted' }),
-  chartGrid: css({
-    display: 'grid',
-    gap: '6',
-    gridTemplateColumns: { base: '1fr', lg: 'repeat(2, minmax(0, 1fr))' },
-  }),
+	page: css({ display: "flex", flexDirection: "column", gap: "6" }),
+	headerRow: css({ display: "flex", alignItems: "center", gap: "3" }),
+	iconLg: css({ h: "8", w: "8", color: "colorPalette.default" }),
+	title: css({ fontSize: "3xl", fontWeight: "bold" }),
+	subtitle: css({ color: "fg.muted" }),
+	chartGrid: css({
+		display: "grid",
+		gap: "6",
+		gridTemplateColumns: { base: "1fr", lg: "repeat(2, minmax(0, 1fr))" }
+	})
 }