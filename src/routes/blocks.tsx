import { useState } from 'react'
import { useQuery } from '@tanstack/react-query'
import { Link } from 'react-router'
import { Blocks, Filter, X } from 'lucide-react'
import { Card, CardContent, CardDescription, CardHeader, CardTitle } from '@/components/ui/card'
import { Table, TableBody, TableCell, TableHead, TableHeader, TableRow } from '@/components/ui/table'
import { Badge } from '@/components/ui/badge'
import { Button } from '@/components/ui/button'
import { Input } from '@/components/ui/input'
import { Label } from '@/components/ui/label'
import { api } from '@/lib/api'
import { formatNumber, formatTimestamp, formatHash, formatTimeAgo } from '@/lib/utils'
import { Skeleton } from '@/components/ui/skeleton'
import { Pagination } from '@/components/ui/pagination'
import { css } from '../../styled-system/css'

export default function BlocksPage() {
  const [page, setPage] = useState(0)
  const [showFilters, setShowFilters] = useState(false)
  const [minTxCount, setMinTxCount] = useState<string>('')
  const [fromDate, setFromDate] = useState<string>('')
  const [toDate, setToDate] = useState<string>('')
  const limit = 20

  const hasActiveFilters = minTxCount || fromDate || toDate

  const { data, isLoading, error } = useQuery({
    queryKey: ['blocks', page, minTxCount, fromDate, toDate],
    queryFn: () =>
      hasActiveFilters
        ? api.getBlocksPaginated(limit, page * limit, {
            minTxCount: minTxCount ? parseInt(minTxCount) : undefined,
            fromDate: fromDate || undefined,
            toDate: toDate || undefined,
          })
        : api.getBlocks(limit, page * limit),
  })

  const clearFilters = () => {
    setMinTxCount('')
    setFromDate('')
    setToDate('')
    setPage(0)
  }

  return (
    <div className={styles.page}>
      <div className={styles.headerRow}>
        <div>
<<<<<<< HEAD
          <h1 className={styles.title}>Blocks</h1>
          <p className={styles.subtitle}>
            Browse the latest blocks on the blockchain
          </p>
=======
          <h1 className="text-3xl font-bold">Blocks</h1>
>>>>>>> 5b519668
        </div>
        <Button
          variant={showFilters ? 'default' : 'outline'}
          size="sm"
          onClick={() => setShowFilters(!showFilters)}
        >
          <Filter className="h-4 w-4 mr-2" />
          Filters
          {hasActiveFilters && <Badge variant="secondary" className="ml-2">Active</Badge>}
        </Button>
      </div>

      {showFilters && (
        <Card>
          <CardHeader>
            <div className="flex items-center justify-between">
              <CardTitle>Filter Blocks</CardTitle>
              {hasActiveFilters && (
                <Button variant="ghost" size="sm" onClick={clearFilters}>
                  <X className="h-4 w-4 mr-1" />
                  Clear
                </Button>
              )}
            </div>
          </CardHeader>
          <CardContent>
            <div className="grid grid-cols-1 md:grid-cols-3 gap-4">
              <div className="space-y-2">
                <Label htmlFor="minTxCount">Minimum Transactions</Label>
                <Input
                  id="minTxCount"
                  type="number"
                  min="0"
                  placeholder="e.g., 1"
                  value={minTxCount}
                  onChange={(e) => {
                    setMinTxCount(e.target.value)
                    setPage(0)
                  }}
                />
              </div>
              <div className="space-y-2">
                <Label htmlFor="fromDate">From Date</Label>
                <Input
                  id="fromDate"
                  type="datetime-local"
                  value={fromDate}
                  onChange={(e) => {
                    setFromDate(e.target.value)
                    setPage(0)
                  }}
                />
              </div>
              <div className="space-y-2">
                <Label htmlFor="toDate">To Date</Label>
                <Input
                  id="toDate"
                  type="datetime-local"
                  value={toDate}
                  onChange={(e) => {
                    setToDate(e.target.value)
                    setPage(0)
                  }}
                />
              </div>
            </div>
          </CardContent>
        </Card>
      )}

      <Card>
        <CardHeader>
          <CardTitle>Recent Blocks</CardTitle>
          <CardDescription>
            Showing {data?.data.length || 0} blocks
          </CardDescription>
        </CardHeader>
        <CardContent>
          <Table>
            <TableHeader>
              <TableRow>
<<<<<<< HEAD
                <TableHead className={styles.th}>Height</TableHead>
                <TableHead className={styles.th}>Block Hash</TableHead>
                <TableHead className={styles.th}>Time</TableHead>
                <TableHead className={styles.th}>Transactions</TableHead>
                <TableHead className={styles.th}>Proposer</TableHead>
=======
                <TableHead>Height</TableHead>
                <TableHead>Block Hash</TableHead>
                <TableHead>Time</TableHead>
                <TableHead>Transactions</TableHead>
>>>>>>> 5b519668
              </TableRow>
            </TableHeader>
            <TableBody>
              {isLoading ? (
                Array.from({ length: 10 }).map((_, i) => (
                  <TableRow key={i}>
<<<<<<< HEAD
                    <TableCell colSpan={5}>
                      <Skeleton className={css({ h: '12', w: 'full' })} />
=======
                    <TableCell colSpan={4}>
                      <Skeleton className="h-12 w-full" />
>>>>>>> 5b519668
                    </TableCell>
                  </TableRow>
                ))
              ) : error ? (
                <TableRow>
<<<<<<< HEAD
                  <TableCell colSpan={5} className={styles.mutedCentered}>
=======
                  <TableCell colSpan={4} className="text-center text-muted-foreground">
>>>>>>> 5b519668
                    Error loading blocks
                  </TableCell>
                </TableRow>
              ) : data?.data.length === 0 ? (
                <TableRow>
<<<<<<< HEAD
                  <TableCell colSpan={5} className={styles.mutedCentered}>
=======
                  <TableCell colSpan={4} className="text-center text-muted-foreground">
>>>>>>> 5b519668
                    No blocks found
                  </TableCell>
                </TableRow>
              ) : (
                data?.data.map((block) => (
                  <TableRow key={block.id}>
                    <TableCell>
                      <Link
                        to={`/blocks/${block.id}`}
                        className={styles.blockLink}
                      >
                        <Blocks className={styles.iconXs} />
                        {formatNumber(block.id)}
                      </Link>
                    </TableCell>
                    <TableCell>
                      <code className={styles.code}>
                        {formatHash(block.data?.block_id?.hash || block.data?.blockId?.hash || '', 12)}
                      </code>
                    </TableCell>
                    <TableCell>
                      <div>
                        <div className={styles.textSm}>{formatTimeAgo(block.data.block.header.time)}</div>
                        <div className={styles.metaText}>
                          {formatTimestamp(block.data.block.header.time)}
                        </div>
                      </div>
                    </TableCell>
                    <TableCell>
                      <Badge variant="secondary">
                        {String('tx_count' in block ? block.tx_count : (block.data?.txs?.length || 0))} txs
                      </Badge>
                    </TableCell>
                  </TableRow>
                ))
              )}
            </TableBody>
          </Table>

          {data && data.pagination.total > 0 && (
            <Pagination
              currentPage={page}
              totalPages={Math.ceil(data.pagination.total / limit)}
              onPageChange={setPage}
              isLoading={isLoading}
            />
          )}
        </CardContent>
      </Card>
    </div>
  )
}

const styles = {
  page: css({
    display: 'flex',
    flexDirection: 'column',
    gap: '6',
  }),
  headerRow: css({
    display: 'flex',
    alignItems: 'center',
    justifyContent: 'space-between',
  }),
  title: css({
    fontSize: '3xl',
    fontWeight: 'bold',
    lineHeight: 'short',
  }),
  subtitle: css({
    color: 'fg.muted',
  }),
  mutedCentered: css({
    textAlign: 'center',
    color: 'fg.muted',
  }),
  blockLink: css({
    display: 'inline-flex',
    alignItems: 'center',
    gap: '2',
    fontWeight: 'medium',
    color: 'fg.default',
    letterSpacing: '-0.01em',
    _hover: { color: 'colorPalette.default' },
  }),
  th: css({
    fontSize: 'xs',
    fontWeight: 'semibold',
    textTransform: 'uppercase',
    letterSpacing: 'widest',
    color: 'fg.subtle',
  }),
  iconXs: css({
    h: '4',
    w: '4',
  }),
  code: css({
    fontFamily: 'mono',
    fontSize: 'xs',
  }),
  textSm: css({
    fontSize: 'sm',
  }),
  metaText: css({
    fontSize: 'xs',
    color: 'fg.muted',
  }),
}<|MERGE_RESOLUTION|>--- conflicted
+++ resolved
@@ -1,291 +1,230 @@
-import { useState } from 'react'
-import { useQuery } from '@tanstack/react-query'
-import { Link } from 'react-router'
-import { Blocks, Filter, X } from 'lucide-react'
-import { Card, CardContent, CardDescription, CardHeader, CardTitle } from '@/components/ui/card'
-import { Table, TableBody, TableCell, TableHead, TableHeader, TableRow } from '@/components/ui/table'
-import { Badge } from '@/components/ui/badge'
-import { Button } from '@/components/ui/button'
-import { Input } from '@/components/ui/input'
-import { Label } from '@/components/ui/label'
-import { api } from '@/lib/api'
-import { formatNumber, formatTimestamp, formatHash, formatTimeAgo } from '@/lib/utils'
-import { Skeleton } from '@/components/ui/skeleton'
-import { Pagination } from '@/components/ui/pagination'
-import { css } from '../../styled-system/css'
+import { useQuery } from "@tanstack/react-query"
+import { Blocks, Filter, X } from "lucide-react"
+import { useState } from "react"
+import { Link } from "react-router"
+import { Badge } from "@/components/ui/badge"
+import { Button } from "@/components/ui/button"
+import {
+	Card,
+	CardContent,
+	CardDescription,
+	CardHeader,
+	CardTitle
+} from "@/components/ui/card"
+import { Input } from "@/components/ui/input"
+import { Label } from "@/components/ui/label"
+import { Pagination } from "@/components/ui/pagination"
+import { Skeleton } from "@/components/ui/skeleton"
+import {
+	Table,
+	TableBody,
+	TableCell,
+	TableHead,
+	TableHeader,
+	TableRow
+} from "@/components/ui/table"
+import { api } from "@/lib/api"
+import {
+	formatHash,
+	formatNumber,
+	formatTimeAgo,
+	formatTimestamp
+} from "@/lib/utils"
+import { css } from "../../styled-system/css"
 
 export default function BlocksPage() {
-  const [page, setPage] = useState(0)
-  const [showFilters, setShowFilters] = useState(false)
-  const [minTxCount, setMinTxCount] = useState<string>('')
-  const [fromDate, setFromDate] = useState<string>('')
-  const [toDate, setToDate] = useState<string>('')
-  const limit = 20
-
-  const hasActiveFilters = minTxCount || fromDate || toDate
-
-  const { data, isLoading, error } = useQuery({
-    queryKey: ['blocks', page, minTxCount, fromDate, toDate],
-    queryFn: () =>
-      hasActiveFilters
-        ? api.getBlocksPaginated(limit, page * limit, {
-            minTxCount: minTxCount ? parseInt(minTxCount) : undefined,
-            fromDate: fromDate || undefined,
-            toDate: toDate || undefined,
-          })
-        : api.getBlocks(limit, page * limit),
-  })
-
-  const clearFilters = () => {
-    setMinTxCount('')
-    setFromDate('')
-    setToDate('')
-    setPage(0)
-  }
-
-  return (
-    <div className={styles.page}>
-      <div className={styles.headerRow}>
-        <div>
-<<<<<<< HEAD
-          <h1 className={styles.title}>Blocks</h1>
-          <p className={styles.subtitle}>
-            Browse the latest blocks on the blockchain
-          </p>
-=======
-          <h1 className="text-3xl font-bold">Blocks</h1>
->>>>>>> 5b519668
-        </div>
-        <Button
-          variant={showFilters ? 'default' : 'outline'}
-          size="sm"
-          onClick={() => setShowFilters(!showFilters)}
-        >
-          <Filter className="h-4 w-4 mr-2" />
-          Filters
-          {hasActiveFilters && <Badge variant="secondary" className="ml-2">Active</Badge>}
-        </Button>
-      </div>
-
-      {showFilters && (
-        <Card>
-          <CardHeader>
-            <div className="flex items-center justify-between">
-              <CardTitle>Filter Blocks</CardTitle>
-              {hasActiveFilters && (
-                <Button variant="ghost" size="sm" onClick={clearFilters}>
-                  <X className="h-4 w-4 mr-1" />
-                  Clear
-                </Button>
-              )}
-            </div>
-          </CardHeader>
-          <CardContent>
-            <div className="grid grid-cols-1 md:grid-cols-3 gap-4">
-              <div className="space-y-2">
-                <Label htmlFor="minTxCount">Minimum Transactions</Label>
-                <Input
-                  id="minTxCount"
-                  type="number"
-                  min="0"
-                  placeholder="e.g., 1"
-                  value={minTxCount}
-                  onChange={(e) => {
-                    setMinTxCount(e.target.value)
-                    setPage(0)
-                  }}
-                />
-              </div>
-              <div className="space-y-2">
-                <Label htmlFor="fromDate">From Date</Label>
-                <Input
-                  id="fromDate"
-                  type="datetime-local"
-                  value={fromDate}
-                  onChange={(e) => {
-                    setFromDate(e.target.value)
-                    setPage(0)
-                  }}
-                />
-              </div>
-              <div className="space-y-2">
-                <Label htmlFor="toDate">To Date</Label>
-                <Input
-                  id="toDate"
-                  type="datetime-local"
-                  value={toDate}
-                  onChange={(e) => {
-                    setToDate(e.target.value)
-                    setPage(0)
-                  }}
-                />
-              </div>
-            </div>
-          </CardContent>
-        </Card>
-      )}
-
-      <Card>
-        <CardHeader>
-          <CardTitle>Recent Blocks</CardTitle>
-          <CardDescription>
-            Showing {data?.data.length || 0} blocks
-          </CardDescription>
-        </CardHeader>
-        <CardContent>
-          <Table>
-            <TableHeader>
-              <TableRow>
-<<<<<<< HEAD
-                <TableHead className={styles.th}>Height</TableHead>
-                <TableHead className={styles.th}>Block Hash</TableHead>
-                <TableHead className={styles.th}>Time</TableHead>
-                <TableHead className={styles.th}>Transactions</TableHead>
-                <TableHead className={styles.th}>Proposer</TableHead>
-=======
-                <TableHead>Height</TableHead>
-                <TableHead>Block Hash</TableHead>
-                <TableHead>Time</TableHead>
-                <TableHead>Transactions</TableHead>
->>>>>>> 5b519668
-              </TableRow>
-            </TableHeader>
-            <TableBody>
-              {isLoading ? (
-                Array.from({ length: 10 }).map((_, i) => (
-                  <TableRow key={i}>
-<<<<<<< HEAD
-                    <TableCell colSpan={5}>
-                      <Skeleton className={css({ h: '12', w: 'full' })} />
-=======
-                    <TableCell colSpan={4}>
-                      <Skeleton className="h-12 w-full" />
->>>>>>> 5b519668
-                    </TableCell>
-                  </TableRow>
-                ))
-              ) : error ? (
-                <TableRow>
-<<<<<<< HEAD
-                  <TableCell colSpan={5} className={styles.mutedCentered}>
-=======
-                  <TableCell colSpan={4} className="text-center text-muted-foreground">
->>>>>>> 5b519668
-                    Error loading blocks
-                  </TableCell>
-                </TableRow>
-              ) : data?.data.length === 0 ? (
-                <TableRow>
-<<<<<<< HEAD
-                  <TableCell colSpan={5} className={styles.mutedCentered}>
-=======
-                  <TableCell colSpan={4} className="text-center text-muted-foreground">
->>>>>>> 5b519668
-                    No blocks found
-                  </TableCell>
-                </TableRow>
-              ) : (
-                data?.data.map((block) => (
-                  <TableRow key={block.id}>
-                    <TableCell>
-                      <Link
-                        to={`/blocks/${block.id}`}
-                        className={styles.blockLink}
-                      >
-                        <Blocks className={styles.iconXs} />
-                        {formatNumber(block.id)}
-                      </Link>
-                    </TableCell>
-                    <TableCell>
-                      <code className={styles.code}>
-                        {formatHash(block.data?.block_id?.hash || block.data?.blockId?.hash || '', 12)}
-                      </code>
-                    </TableCell>
-                    <TableCell>
-                      <div>
-                        <div className={styles.textSm}>{formatTimeAgo(block.data.block.header.time)}</div>
-                        <div className={styles.metaText}>
-                          {formatTimestamp(block.data.block.header.time)}
-                        </div>
-                      </div>
-                    </TableCell>
-                    <TableCell>
-                      <Badge variant="secondary">
-                        {String('tx_count' in block ? block.tx_count : (block.data?.txs?.length || 0))} txs
-                      </Badge>
-                    </TableCell>
-                  </TableRow>
-                ))
-              )}
-            </TableBody>
-          </Table>
-
-          {data && data.pagination.total > 0 && (
-            <Pagination
-              currentPage={page}
-              totalPages={Math.ceil(data.pagination.total / limit)}
-              onPageChange={setPage}
-              isLoading={isLoading}
-            />
-          )}
-        </CardContent>
-      </Card>
-    </div>
-  )
+	const [page, setPage] = useState(0)
+	const [showFilters, setShowFilters] = useState(false)
+	const [minTxCount, setMinTxCount] = useState<string>("")
+	const [fromDate, setFromDate] = useState<string>("")
+	const [toDate, setToDate] = useState<string>("")
+	const limit = 20
+
+	const hasActiveFilters = minTxCount || fromDate || toDate
+
+	const { data, isLoading, error } = useQuery({
+		queryKey: ["blocks", page, minTxCount, fromDate, toDate],
+		queryFn: () =>
+			hasActiveFilters
+				? api.getBlocksPaginated(limit, page * limit, {
+						minTxCount: minTxCount ? parseInt(minTxCount) : undefined,
+						fromDate: fromDate || undefined,
+						toDate: toDate || undefined
+					})
+				: api.getBlocks(limit, page * limit)
+	})
+
+	const clearFilters = () => {
+		setMinTxCount("")
+		setFromDate("")
+		setToDate("")
+		setPage(0)
+	}
+
+	return (
+		<div className="space-y-6">
+			<div className="flex items-center justify-between">
+				<div>
+					<h1 className={styles.title}>Blocks</h1>
+				</div>
+			</div>
+
+			<Card>
+				<CardHeader>
+					<CardTitle>Recent Blocks</CardTitle>
+					<CardDescription>
+						Showing {data?.data.length || 0} blocks
+					</CardDescription>
+				</CardHeader>
+				<CardContent>
+					<Table>
+						<TableHeader>
+							<TableRow>
+								<TableHead>Height</TableHead>
+								<TableHead>Block Hash</TableHead>
+								<TableHead>Time</TableHead>
+								<TableHead>Transactions</TableHead>
+								<TableHead>Proposer</TableHead>
+							</TableRow>
+						</TableHeader>
+						<TableBody>
+							{isLoading ? (
+								Array.from({ length: 10 }).map((_, i) => (
+									<TableRow key={i}>
+										<TableCell colSpan={4}>
+											<Skeleton className={css({ h: "12", w: "full" })} />
+										</TableCell>
+									</TableRow>
+								))
+							) : error ? (
+								<TableRow>
+									<TableCell colSpan={4} className={styles.mutedCentered}>
+										Error loading blocks
+									</TableCell>
+								</TableRow>
+							) : data?.data.length === 0 ? (
+								<TableRow>
+									<TableCell colSpan={4} className={styles.mutedCentered}>
+										No blocks found
+									</TableCell>
+								</TableRow>
+							) : (
+								data?.data.map((block) => (
+									<TableRow key={block.id}>
+										<TableCell>
+											<Link
+												to={`/blocks/${block.id}`}
+												className="flex items-center gap-2 font-medium hover:text-primary"
+											>
+												<Blocks className="h-4 w-4" />
+												{formatNumber(block.id)}
+											</Link>
+										</TableCell>
+										<TableCell>
+											<code className="text-xs">
+												{formatHash(
+													block.data?.block_id?.hash ||
+														block.data?.blockId?.hash ||
+														"",
+													12
+												)}
+											</code>
+										</TableCell>
+										<TableCell>
+											<div>
+												<div className="text-sm">
+													{formatTimeAgo(block.data.block.header.time)}
+												</div>
+												<div className="text-xs text-muted-foreground">
+													{formatTimestamp(block.data.block.header.time)}
+												</div>
+											</div>
+										</TableCell>
+										<TableCell>
+											<Badge variant="secondary">
+												{block.data?.txs?.length || 0} txs
+											</Badge>
+										</TableCell>
+										<TableCell>
+											<code className="text-xs">
+												{formatHash(
+													block.data.block.header.proposer_address,
+													8
+												)}
+											</code>
+										</TableCell>
+									</TableRow>
+								))
+							)}
+						</TableBody>
+					</Table>
+
+					{data && data.pagination.total > 0 && (
+						<Pagination
+							currentPage={page}
+							totalPages={Math.ceil(data.pagination.total / limit)}
+							onPageChange={setPage}
+							isLoading={isLoading}
+						/>
+					)}
+				</CardContent>
+			</Card>
+		</div>
+	)
 }
 
 const styles = {
-  page: css({
-    display: 'flex',
-    flexDirection: 'column',
-    gap: '6',
-  }),
-  headerRow: css({
-    display: 'flex',
-    alignItems: 'center',
-    justifyContent: 'space-between',
-  }),
-  title: css({
-    fontSize: '3xl',
-    fontWeight: 'bold',
-    lineHeight: 'short',
-  }),
-  subtitle: css({
-    color: 'fg.muted',
-  }),
-  mutedCentered: css({
-    textAlign: 'center',
-    color: 'fg.muted',
-  }),
-  blockLink: css({
-    display: 'inline-flex',
-    alignItems: 'center',
-    gap: '2',
-    fontWeight: 'medium',
-    color: 'fg.default',
-    letterSpacing: '-0.01em',
-    _hover: { color: 'colorPalette.default' },
-  }),
-  th: css({
-    fontSize: 'xs',
-    fontWeight: 'semibold',
-    textTransform: 'uppercase',
-    letterSpacing: 'widest',
-    color: 'fg.subtle',
-  }),
-  iconXs: css({
-    h: '4',
-    w: '4',
-  }),
-  code: css({
-    fontFamily: 'mono',
-    fontSize: 'xs',
-  }),
-  textSm: css({
-    fontSize: 'sm',
-  }),
-  metaText: css({
-    fontSize: 'xs',
-    color: 'fg.muted',
-  }),
+	page: css({
+		display: "flex",
+		flexDirection: "column",
+		gap: "6"
+	}),
+	headerRow: css({
+		display: "flex",
+		alignItems: "center",
+		justifyContent: "space-between"
+	}),
+	title: css({
+		fontSize: "3xl",
+		fontWeight: "bold",
+		lineHeight: "short"
+	}),
+	subtitle: css({
+		color: "fg.muted"
+	}),
+	mutedCentered: css({
+		textAlign: "center",
+		color: "fg.muted"
+	}),
+	blockLink: css({
+		display: "inline-flex",
+		alignItems: "center",
+		gap: "2",
+		fontWeight: "medium",
+		color: "fg.default",
+		letterSpacing: "-0.01em",
+		_hover: { color: "colorPalette.default" }
+	}),
+	th: css({
+		fontSize: "xs",
+		fontWeight: "semibold",
+		textTransform: "uppercase",
+		letterSpacing: "widest",
+		color: "fg.subtle"
+	}),
+	iconXs: css({
+		h: "4",
+		w: "4"
+	}),
+	code: css({
+		fontFamily: "mono",
+		fontSize: "xs"
+	}),
+	textSm: css({
+		fontSize: "sm"
+	}),
+	metaText: css({
+		fontSize: "xs",
+		color: "fg.muted"
+	})
 }