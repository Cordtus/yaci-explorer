--- conflicted
+++ resolved
@@ -1,954 +1,923 @@
-import { useQuery } from '@tanstack/react-query'
-import { useEffect, useState } from 'react'
-<<<<<<< HEAD
-import { Link, useParams } from 'react-router'
+import { useQuery } from "@tanstack/react-query"
 import {
-  ArrowLeft,
-  Copy,
-  CheckCircle,
-  XCircle,
-  Code,
-  Eye,
-  ChevronDown,
-  ChevronRight,
-} from 'lucide-react'
-
-=======
-import { Link, useParams, useSearchParams } from 'react-router'
-import { ArrowLeft, Copy, CheckCircle, XCircle, Code, Eye, ChevronDown, ChevronRight, Filter, ToggleLeft, ToggleRight, Loader2 } from 'lucide-react'
->>>>>>> 5b519668
-import { Card, CardContent, CardHeader, CardTitle } from '@/components/ui/card'
-import { Badge } from '@/components/ui/badge'
-import { Button } from '@/components/ui/button'
-import { api } from '@/lib/api'
-import { formatNumber, formatTimeAgo, formatHash } from '@/lib/utils'
-import { Skeleton } from '@/components/ui/skeleton'
-import { Collapsible, CollapsibleContent, CollapsibleTrigger } from '@/components/ui/collapsible'
-import { MessageDetails } from '@/components/MessageDetails'
-import { JsonViewer } from '@/components/JsonViewer'
-<<<<<<< HEAD
-import { css } from '../../styled-system/css'
-
-const api = new YaciAPIClient()
-=======
-import { AddressChip } from '@/components/AddressChip'
-import { EVMTransactionCard } from '@/components/EVMTransactionCard'
-import { EVMLogsCard } from '@/components/EVMLogsCard'
-import { Table, TableBody, TableCell, TableHead, TableHeader, TableRow } from '@/components/ui/table'
-import { Input } from '@/components/ui/input'
->>>>>>> 5b519668
+	ArrowLeft,
+	CheckCircle,
+	ChevronDown,
+	ChevronRight,
+	Code,
+	Copy,
+	Eye,
+	XCircle
+} from "lucide-react"
+import { useEffect, useState } from "react"
+import { Link, useParams } from "react-router"
+import { AddressChip } from "@/components/AddressChip"
+import { EVMLogsCard } from "@/components/EVMLogsCard"
+import { EVMTransactionCard } from "@/components/EVMTransactionCard"
+import { JsonViewer } from "@/components/JsonViewer"
+import { MessageDetails } from "@/components/MessageDetails"
+import { Badge } from "@/components/ui/badge"
+import { Button } from "@/components/ui/button"
+import { Card, CardContent, CardHeader, CardTitle } from "@/components/ui/card"
+import {
+	Collapsible,
+	CollapsibleContent,
+	CollapsibleTrigger
+} from "@/components/ui/collapsible"
+import { Input } from "@/components/ui/input"
+import { Skeleton } from "@/components/ui/skeleton"
+import {
+	Table,
+	TableBody,
+	TableCell,
+	TableHead,
+	TableHeader,
+	TableRow
+} from "@/components/ui/table"
+import { YaciAPIClient } from "@/lib/api/client"
+import { formatHash, formatNumber, formatTimeAgo } from "@/lib/utils"
+import { css } from "@/styled-system/css"
 
 // Helper to group events by event_index, then by attributes
 function groupEvents(events: any[]) {
-  const grouped = new Map<number, { event_type: string; msg_index: number | null; attributes: Map<string, string> }>()
-
-  events.forEach(event => {
-    if (!grouped.has(event.event_index)) {
-      grouped.set(event.event_index, {
-        event_type: event.event_type,
-        msg_index: event.msg_index,
-        attributes: new Map()
-      })
-    }
-    const eventGroup = grouped.get(event.event_index)!
-    if (event.attr_key && event.attr_value !== null) {
-      eventGroup.attributes.set(event.attr_key, event.attr_value)
-    }
-  })
-
-  return Array.from(grouped.entries()).map(([index, data]) => ({
-    event_index: index,
-    event_type: data.event_type,
-    msg_index: data.msg_index,
-    attributes: Array.from(data.attributes.entries()).map(([key, value]) => ({ key, value }))
-  }))
+	const grouped = new Map<
+		number,
+		{
+			event_type: string
+			msg_index: number | null
+			attributes: Map<string, string>
+		}
+	>()
+
+	events.forEach((event) => {
+		if (!grouped.has(event.event_index)) {
+			grouped.set(event.event_index, {
+				event_type: event.event_type,
+				msg_index: event.msg_index,
+				attributes: new Map()
+			})
+		}
+		const eventGroup = grouped.get(event.event_index)!
+		if (event.attr_key && event.attr_value !== null) {
+			eventGroup.attributes.set(event.attr_key, event.attr_value)
+		}
+	})
+
+	return Array.from(grouped.entries()).map(([index, data]) => ({
+		event_index: index,
+		event_type: data.event_type,
+		msg_index: data.msg_index,
+		attributes: Array.from(data.attributes.entries()).map(([key, value]) => ({
+			key,
+			value
+		}))
+	}))
 }
 
-<<<<<<< HEAD
-// Accent colors for different message types (Panda tokens)
-const MESSAGE_COLORS = ['blue.8', 'violet.8', 'green.8', 'orange.8', 'pink.8', 'cyan.8', 'indigo.8', 'teal.8']
-=======
-
-// Group events by event_type for the UI
-function groupEventsByType(events: any[]) {
-  const grouped = new Map<string, any[]>()
-  events.forEach(event => {
-    const type = event.event_type
-    if (!grouped.has(type)) {
-      grouped.set(type, [])
-    }
-    grouped.get(type)!.push(event)
-  })
-  return Array.from(grouped.entries()).map(([type, evts]) => ({
-    type,
-    events: evts,
-    count: evts.length
-  }))
-}
-
-// Check if value looks like an address
-function isAddress(value: string): boolean {
-  return /^(manifest1|0x)[a-zA-Z0-9]{20,}$/.test(value)
-}
->>>>>>> 5b519668
+// Accent colors for different message types
+const MESSAGE_COLORS = [
+	"blue.8",
+	"violet.8",
+	"green.8",
+	"orange.8",
+	"pink.8",
+	"cyan.8",
+	"indigo.8",
+	"teal.8"
+]
 
 // Helper to check if a string is valid JSON
 function isJsonString(str: string): boolean {
-  try {
-    const parsed = JSON.parse(str)
-    return typeof parsed === 'object' && parsed !== null
-  } catch {
-    return false
-  }
+	try {
+		const parsed = JSON.parse(str)
+		return typeof parsed === "object" && parsed !== null
+	} catch {
+		return false
+	}
 }
 
 export default function TransactionDetailPage() {
-  const [mounted, setMounted] = useState(false)
-  const [showRawData, setShowRawData] = useState<Record<number, boolean>>({})
-  const [copied, setCopied] = useState(false)
-  const [expandedMessages, setExpandedMessages] = useState<Record<number, boolean>>({})
-  const [expandedEventTypes, setExpandedEventTypes] = useState<Record<string, boolean>>({})
-  const [eventFilter, setEventFilter] = useState('')
-  const [evmView, setEvmView] = useState(false)
-  const [isDecodingEVM, setIsDecodingEVM] = useState(false)
-  const [decodeAttempted, setDecodeAttempted] = useState(false)
-  const params = useParams()
-  const [searchParams] = useSearchParams()
-
-  useEffect(() => {
-    setMounted(true)
-    // Auto-enable EVM view if searched by EVM hash
-    if (searchParams.get('evm') === 'true') {
-      setEvmView(true)
-    }
-  }, [searchParams])
-
-  const { data: transaction, isLoading, error, refetch } = useQuery({
-    queryKey: ['transaction', params.hash],
-    queryFn: async () => {
-      const result = await api.getTransaction(params.hash!)
-      return result
-    },
-    enabled: mounted && !!params.hash,
-    refetchInterval: isDecodingEVM ? 2000 : false,
-  })
-
-  useEffect(() => {
-    if (!transaction || decodeAttempted) return
-
-    const isEVMTransaction = transaction.messages?.some(
-      (msg) => msg.type === '/ethermint.evm.v1.MsgEthereumTx'
-    )
-
-    if (isEVMTransaction && !transaction.evm_data) {
-      setIsDecodingEVM(true)
-      setDecodeAttempted(true)
-
-      const apiURL = import.meta.env.VITE_POSTGREST_URL || '/api'
-
-      fetch(`${apiURL}/rpc/request_evm_decode`, {
-        method: 'POST',
-        headers: {
-          'Content-Type': 'application/json',
-          'Prefer': 'params=single-object'
-        },
-        body: JSON.stringify({ _tx_id: transaction.id }),
-      })
-        .then((res) => res.json())
-        .then((data) => {
-          console.log('Priority EVM decode requested:', data.message)
-          if (data.success && data.status !== 'not_found') {
-            setTimeout(() => {
-              refetch().then(() => {
-                setIsDecodingEVM(false)
-              })
-            }, 2000)
-          } else {
-            setIsDecodingEVM(false)
-          }
-        })
-        .catch((err) => {
-          console.error('Failed to request priority decode:', err)
-          setIsDecodingEVM(false)
-        })
-    }
-  }, [transaction, decodeAttempted, refetch])
-
-  const copyToClipboard = (text: string) => {
-    navigator.clipboard.writeText(text)
-    setCopied(true)
-    setTimeout(() => setCopied(false), 2000)
-  }
-
-  const toggleRawData = (messageIndex: number) => {
-    setShowRawData(prev => ({
-      ...prev,
-      [messageIndex]: !prev[messageIndex]
-    }))
-  }
-
-  if (mounted && error) {
-    return (
-      <div className={styles.stack4}>
-        <Link to="/transactions" className={styles.backLink}>
-          <ArrowLeft className={styles.iconSm} />
-          Back to Transactions
-        </Link>
-        <Card>
-          <CardContent className={styles.cardPadTop}>
-            <div className={styles.centeredEmpty}>
-              <XCircle className={css({ h: '12', w: '12', color: 'red.8' })} />
-              <h2 className={styles.errorTitle}>Transaction Not Found</h2>
-              <p className={styles.mutedText}>
-                The requested transaction could not be found.
-              </p>
-              <p className={styles.errorText}>{String(error)}</p>
-            </div>
-          </CardContent>
-        </Card>
-      </div>
-    )
-  }
-
-  if (!mounted || isLoading) {
-    return (
-      <div className={styles.stack4}>
-        <Skeleton className={css({ h: '8', w: '48' })} />
-        <Skeleton className={css({ h: '64', w: 'full' })} />
-        <Skeleton className={css({ h: '96', w: 'full' })} />
-      </div>
-    )
-  }
-
-  if (!transaction) {
-    return null
-  }
-
-  const isSuccess = !transaction.error
-  const feeAmounts = transaction.fee?.amount ?? []
-  const groupedEvents = groupEvents(transaction.events || [])
-
-  return (
-    <div className={styles.page}>
-      {/* Header */}
-      <div>
-        <Link to="/transactions" className={styles.backLink}>
-          <ArrowLeft className={styles.iconSm} />
-          Back to Transactions
-        </Link>
-        <div className={styles.headerRow}>
-          <h1 className={styles.title}>Transaction</h1>
-          <Badge variant={isSuccess ? 'success' : 'destructive'}>
-            {isSuccess ? (
-              <><CheckCircle className={styles.iconXs} /> Success</>
-            ) : (
-              <><XCircle className={styles.iconXs} /> Failed</>
-            )}
-          </Badge>
-        </div>
-        <div className={styles.txIdRow}>
-          <p className={styles.codeSmMuted}>
-            {transaction.id}
-          </p>
-          <Button
-            variant="ghost"
-            size="icon"
-            className={styles.copyButton}
-            onClick={() => copyToClipboard(transaction.id)}
-          >
-            {copied ? <CheckCircle className={styles.iconXs} /> : <Copy className={styles.iconXs} />}
-          </Button>
-        </div>
-
-        {/* EVM View Toggle */}
-        {transaction.evm_data && (
-          <div className="mt-4 flex items-center gap-3">
-            <Button
-              variant={evmView ? "default" : "outline"}
-              size="sm"
-              onClick={() => setEvmView(!evmView)}
-              className="gap-2"
-            >
-              {evmView ? (
-                <><ToggleRight className="h-4 w-4" /> EVM View</>
-              ) : (
-                <><ToggleLeft className="h-4 w-4" /> Cosmos View</>
-              )}
-            </Button>
-            <span className="text-xs text-muted-foreground">
-              {evmView ? 'Showing EVM transaction details' : 'Showing Cosmos SDK transaction details'}
-            </span>
-          </div>
-        )}
-
-        {/* EVM Decoding Status */}
-        {isDecodingEVM && (
-          <div className="mt-4 flex items-center gap-2 text-sm text-muted-foreground">
-            <Loader2 className="h-4 w-4 animate-spin" />
-            <span>Decoding EVM transaction data...</span>
-          </div>
-        )}
-
-        {transaction.ingest_error && (
-          <div className="mt-4 rounded-md border border-amber-200 bg-amber-50 p-4 text-sm text-amber-900">
-            <p className="font-semibold">Partial transaction data</p>
-            <p className="mt-1">
-              The indexer could not fetch full transaction details from the gRPC node.
-              Reason: {transaction.ingest_error.reason || transaction.ingest_error.message}.
-              Only the hash and error metadata are available.
-            </p>
-          </div>
-        )}
-      </div>
-
-<<<<<<< HEAD
-      <div className={styles.layoutGrid}>
-        <div className={styles.mainCol}>
-          {/* Transaction Overview */}
-=======
-      <div className="grid gap-6 lg:grid-cols-3">
-        {/* Main Content Area */}
-        <div className="lg:col-span-2 space-y-6">
-          {/* EVM View Mode - Show EVM card prominently */}
-          {evmView && transaction.evm_data && (
-            <>
-              <EVMTransactionCard evmData={transaction.evm_data} />
-              {transaction.evm_logs && transaction.evm_logs.length > 0 && (
-                <EVMLogsCard logs={transaction.evm_logs} />
-              )}
-            </>
-          )}
-
-          {/* Transaction Overview - Show in both modes */}
->>>>>>> 5b519668
-          <Card>
-            <CardHeader>
-              <CardTitle>Transaction Overview</CardTitle>
-            </CardHeader>
-            <CardContent>
-              <div className={styles.infoGrid}>
-                <div>
-<<<<<<< HEAD
-                  <label className={styles.label}>Block Height</label>
-                  <p className={styles.valueLg}>
-                    <Link
-                      to={`/blocks/${transaction.height}`}
-                      className={styles.link}
-                    >
-                      #{formatNumber(transaction.height)}
-                    </Link>
-                  </p>
-                </div>
-                <div>
-                  <label className={styles.label}>Timestamp</label>
-                  <p className={styles.textSm}>{formatTimeAgo(transaction.timestamp)}</p>
-                  <p className={styles.metaText}>{new Date(transaction.timestamp).toLocaleString()}</p>
-                </div>
-                <div>
-                  <label className={styles.label}>Fee</label>
-                  <p className={styles.textSm}>
-                    {transaction.fee?.amount?.map((fee: any, idx: number) => (
-                      <span key={idx}>
-                        {formatNumber(fee.amount)} {fee.denom}
-                        {idx < transaction.fee.amount.length - 1 && ', '}
-                      </span>
-                    )) || 'N/A'}
-=======
-                  <label className="text-sm font-medium text-muted-foreground">Block Height</label>
-                  <p className="text-lg">
-                    {transaction.height ? (
-                      <Link
-                        to={`/blocks/${transaction.height}`}
-                        className="text-primary hover:text-primary/80"
-                      >
-                        #{formatNumber(transaction.height)}
-                      </Link>
-                    ) : (
-                      <span className="text-muted-foreground text-sm">Unavailable</span>
-                    )}
-                  </p>
-                </div>
-                <div>
-                  <label className="text-sm font-medium text-muted-foreground">Timestamp</label>
-                  {transaction.timestamp ? (
-                    <>
-                      <p className="text-sm">{formatTimeAgo(transaction.timestamp)}</p>
-                      <p className="text-xs text-muted-foreground">
-                        {new Date(transaction.timestamp).toLocaleString()}
-                      </p>
-                    </>
-                  ) : (
-                    <p className="text-sm text-muted-foreground">Unavailable</p>
-                  )}
-                </div>
-                <div>
-                  <label className="text-sm font-medium text-muted-foreground">Fee</label>
-                  <p className="text-sm">
-                    {feeAmounts.length > 0
-                      ? feeAmounts.map((fee: any, idx: number) => (
-                          <span key={idx}>
-                            {formatNumber(fee.amount)} {fee.denom}
-                            {idx < feeAmounts.length - 1 && ', '}
-                          </span>
-                        ))
-                      : 'N/A'}
->>>>>>> 5b519668
-                  </p>
-                </div>
-                <div>
-                  <label className={styles.label}>Gas Limit</label>
-                  <p className={styles.textSm}>{transaction.fee?.gasLimit ? formatNumber(transaction.fee.gasLimit) : 'N/A'}</p>
-                </div>
-              </div>
-
-              {transaction.memo && (
-                <div className={styles.memo}>
-                  <label className={styles.label}>Memo</label>
-                  <p className={styles.memoText}>
-                    {transaction.memo}
-                  </p>
-                </div>
-              )}
-
-              {transaction.error && (
-                <div className={styles.errorBox}>
-                  <label className={styles.label}>Error</label>
-                  <p className={styles.errorPill}>
-                    {transaction.error}
-                  </p>
-                </div>
-              )}
-
-              {/* Dynamic Message-Specific Details */}
-              {transaction.messages && transaction.messages.length > 0 && (
-                <div className={styles.stack4}>
-                  <div className={styles.topDivider}>
-                    <label className={styles.label}>
-                      Transaction Details
-                    </label>
-                    {transaction.messages.map((message, msgIdx) => {
-                      const messageEvents = transaction.events?.filter(e =>
-                        e.msg_index === msgIdx || (e.msg_index === null && msgIdx === 0)
-                      ) || []
-                      const groupedEvents = groupEvents(messageEvents)
-
-                      return (
-                        <div key={msgIdx} className={styles.messageBlock}>
-                          {msgIdx > 0 && <div className={styles.divider} />}
-                          <MessageDetails
-                            type={message.type ?? 'Unknown'}
-                            metadata={message.metadata}
-                            events={groupedEvents}
-                          />
-                        </div>
-                      )
-                    })}
-                  </div>
-                </div>
-              )}
-            </CardContent>
-          </Card>
-
-          {/* Messages & Events - Enhanced View */}
-          <Card>
-            <CardHeader>
-              <div className="flex items-center justify-between">
-                <CardTitle>Messages & Events ({transaction.messages?.length || 0} messages)</CardTitle>
-              </div>
-            </CardHeader>
-            <CardContent>
-              {transaction.messages && transaction.messages.length > 0 ? (
-<<<<<<< HEAD
-                <div className={styles.stack3}>
-                  {transaction.messages.map((message, msgIdx) => {
-                    const messageColor = MESSAGE_COLORS[msgIdx % MESSAGE_COLORS.length]
-=======
-                <div className="space-y-4">
-                  {transaction.messages.map((message, msgIdx) => {
->>>>>>> 5b519668
-                    const messageEvents = transaction.events?.filter(e =>
-                      e.msg_index === msgIdx || (e.msg_index === null && msgIdx === 0)
-                    ) || []
-                    const groupedEvents = groupEvents(messageEvents)
-                    const eventsByType = groupEventsByType(groupedEvents)
-                    const isExpanded = expandedMessages[msgIdx]
-
-                    // Extract key info for summary
-                    const msgType = message.type?.split('.').pop() || 'Unknown'
-                    const sender = message.sender || message.data?.from_address
-
-                    return (
-                      <Collapsible
-                        key={msgIdx}
-                        open={isExpanded}
-                        onOpenChange={() => setExpandedMessages(prev => ({ ...prev, [msgIdx]: !prev[msgIdx] }))}
-                      >
-<<<<<<< HEAD
-                        <div className={styles.panel}>
-                          <div className={css({ h: '0.5', w: '33%', bg: messageColor })} />
-
-                          <CollapsibleTrigger className={styles.trigger}>
-                            <div className={styles.triggerInner}>
-                              {isExpanded ? (
-                                <ChevronDown className={styles.iconSm} />
-                              ) : (
-                                <ChevronRight className={styles.iconSm} />
-                              )}
-                              <span className={styles.textSmBold}>Message #{msgIdx}</span>
-                              <Badge variant="outline" className={styles.badgeXs}>
-                                {message.type || 'Unknown'}
-                              </Badge>
-                              {groupedEvents.length > 0 && (
-                                <Badge variant="secondary" className={styles.badgeXs}>
-                                  {groupedEvents.length} events
-                                </Badge>
-                              )}
-=======
-                        <div className="border rounded-lg overflow-hidden">
-                          <CollapsibleTrigger className="w-full p-4 hover:bg-muted/50 transition-colors">
-                            <div className="flex items-center justify-between">
-                              <div className="flex items-center gap-3">
-                                {isExpanded ? (
-                                  <ChevronDown className="h-4 w-4 text-muted-foreground" />
-                                ) : (
-                                  <ChevronRight className="h-4 w-4 text-muted-foreground" />
-                                )}
-                                <div className="text-left">
-                                  <div className="flex items-center gap-2">
-                                    <span className="text-sm font-semibold">{msgType}</span>
-                                    <Badge variant="outline" className="font-mono text-xs">
-                                      #{msgIdx}
-                                    </Badge>
-                                  </div>
-                                  {sender && (
-                                    <div className="text-xs text-muted-foreground mt-1">
-                                      From: {sender.slice(0, 12)}...{sender.slice(-6)}
-                                    </div>
-                                  )}
-                                </div>
-                              </div>
-                              <div className="flex items-center gap-2 text-xs text-muted-foreground">
-                                {groupedEvents.length} events
-                              </div>
->>>>>>> 5b519668
-                            </div>
-                          </CollapsibleTrigger>
-
-                          <CollapsibleContent>
-<<<<<<< HEAD
-                            <div className={styles.panelBody}>
-                              {message.sender && (
-                                <div className={styles.cardMuted}>
-                                  <label className={styles.labelUpper}>Sender</label>
-                                  <div className={styles.rowGap2}>
-                                    <code className={styles.codeSm}>{message.sender}</code>
-                                    <Button
-                                      variant="ghost"
-                                      size="icon"
-                                      className={styles.iconButton}
-                                      onClick={() => message.sender && copyToClipboard(message.sender)}
-                                    >
-                                      <Copy className={styles.iconXs} />
-                                    </Button>
-                                  </div>
-                                </div>
-                              )}
-
-                              {groupedEvents.length > 0 && (
-                                <div className={styles.eventList}>
-                                  <p className={styles.labelUpper}>Events</p>
-                                  {groupedEvents.map((event, evtIdx) => {
-                                    const eventKey = `${msgIdx}-${event.event_index}`
-                                    const isEventExpanded = expandedEvents[eventKey]
-=======
-                            <div className="px-4 pb-4 space-y-4 border-t">
-                              {/* Sender with AddressChip */}
-                              {sender && (
-                                <div className="pt-4">
-                                  <AddressChip address={sender} label="From" />
-                                </div>
-                              )}
-
-                              {/* Events grouped by type */}
-                              {eventsByType.length > 0 && (
-                                <div className="space-y-3">
-                                  <div className="flex items-center justify-between">
-                                    <p className="text-xs font-medium text-muted-foreground uppercase tracking-wider">
-                                      Events ({groupedEvents.length})
-                                    </p>
-                                    {groupedEvents.length > 3 && (
-                                      <div className="flex items-center gap-2">
-                                        <Filter className="h-3 w-3 text-muted-foreground" />
-                                        <Input
-                                          placeholder="Filter events..."
-                                          value={eventFilter}
-                                          onChange={(e) => setEventFilter(e.target.value)}
-                                          className="h-7 w-40 text-xs"
-                                        />
-                                      </div>
-                                    )}
-                                  </div>
-
-                                  {eventsByType.map(({ type, events: typeEvents }) => {
-                                    const typeKey = `${msgIdx}-${type}`
-                                    const isTypeExpanded = expandedEventTypes[typeKey]
-                                    const filteredEvents = eventFilter
-                                      ? typeEvents.filter(e =>
-                                          e.attributes.some((a: { key: string; value: string }) =>
-                                            a.key.toLowerCase().includes(eventFilter.toLowerCase()) ||
-                                            a.value.toLowerCase().includes(eventFilter.toLowerCase())
-                                          )
-                                        )
-                                      : typeEvents
-
-                                    if (filteredEvents.length === 0) return null
-
->>>>>>> 5b519668
-                                    return (
-                                      <Collapsible
-                                        key={typeKey}
-                                        open={isTypeExpanded}
-                                        onOpenChange={() => setExpandedEventTypes(prev => ({
-                                          ...prev,
-                                          [typeKey]: !prev[typeKey]
-                                        }))}
-                                      >
-<<<<<<< HEAD
-                                        <div className={styles.eventPanel}>
-                                          <div className={css({ h: '0.5', w: '25%', bg: messageColor, opacity: 0.6 })} />
-
-                                          <CollapsibleTrigger className={styles.eventTrigger}>
-                                            <div className={styles.eventTriggerInner}>
-                                              {isEventExpanded ? (
-                                                <ChevronDown className={styles.iconXs} />
-                                              ) : (
-                                                <ChevronRight className={styles.iconXs} />
-                                              )}
-                                              <Badge variant="outline" className={styles.badgeXs}>
-                                                {event.event_type}
-                                              </Badge>
-                                              <span className={styles.metaText}>
-                                                {event.attributes.length} attributes
-                                              </span>
-=======
-                                        <div className="border rounded-lg overflow-hidden">
-                                          <CollapsibleTrigger className="w-full p-3 hover:bg-muted/30 transition-colors">
-                                            <div className="flex items-center justify-between">
-                                              <div className="flex items-center gap-2">
-                                                {isTypeExpanded ? (
-                                                  <ChevronDown className="h-3 w-3 text-muted-foreground" />
-                                                ) : (
-                                                  <ChevronRight className="h-3 w-3 text-muted-foreground" />
-                                                )}
-                                                <span className="text-xs font-medium">
-                                                  {type}
-                                                </span>
-                                                <span className="text-xs text-muted-foreground">
-                                                  ({filteredEvents.length})
-                                                </span>
-                                              </div>
->>>>>>> 5b519668
-                                            </div>
-                                          </CollapsibleTrigger>
-
-                                          <CollapsibleContent>
-<<<<<<< HEAD
-                                            <div className={styles.eventBody}>
-                                              {event.attributes.map((attr, attrIdx) => {
-                                                const isJson = isJsonString(attr.value)
-                                                return (
-                                                  <div key={attrIdx} className={styles.attrBox}>
-                                                    <div className={styles.attrContent}>
-                                                      <span className={styles.attrLabel}>
-                                                        {attr.key}:
-                                                      </span>
-                                                      {isJson ? (
-                                                        <JsonViewer data={attr.value} maxHeight={400} />
-                                                      ) : (
-                                                        <span className={styles.attrValue}>
-                                                          {attr.value}
-                                                        </span>
-                                                      )}
-                                                    </div>
-                                                  </div>
-                                                )
-                                              })}
-=======
-                                            <div className="border-t">
-                                              {filteredEvents.map((event, evtIdx) => (
-                                                <div key={evtIdx} className="border-b last:border-b-0">
-                                                  <Table>
-                                                    <TableHeader>
-                                                      <TableRow className="bg-muted/30">
-                                                        <TableHead className="w-1/3 text-xs py-2">Key</TableHead>
-                                                        <TableHead className="text-xs py-2">Value</TableHead>
-                                                      </TableRow>
-                                                    </TableHeader>
-                                                    <TableBody>
-                                                      {event.attributes.map((attr: { key: string; value: string }, attrIdx: number) => {
-                                                        const isJson = isJsonString(attr.value)
-                                                        const addrMatch = isAddress(attr.value)
-
-                                                        return (
-                                                          <TableRow key={attrIdx}>
-                                                            <TableCell className="font-medium text-xs py-2 text-muted-foreground">
-                                                              {attr.key}
-                                                            </TableCell>
-                                                            <TableCell className="text-xs py-2">
-                                                              {isJson ? (
-                                                                <JsonViewer data={attr.value} maxHeight={200} />
-                                                              ) : addrMatch ? (
-                                                                <AddressChip address={attr.value} truncate />
-                                                              ) : (
-                                                                <span className="font-mono break-all">{attr.value}</span>
-                                                              )}
-                                                            </TableCell>
-                                                          </TableRow>
-                                                        )
-                                                      })}
-                                                    </TableBody>
-                                                  </Table>
-                                                </div>
-                                              ))}
->>>>>>> 5b519668
-                                            </div>
-                                          </CollapsibleContent>
-                                        </div>
-                                      </Collapsible>
-                                    )
-                                  })}
-                                </div>
-                              )}
-
-                              <div className={css({ pt: '2' })}>
-                                <Button
-                                  variant="outline"
-                                  size="sm"
-                                  onClick={() => toggleRawData(msgIdx)}
-                                  className={styles.fullWidth}
-                                >
-                                  {showRawData[msgIdx] ? <Eye className={styles.iconSm} /> : <Code className={styles.iconSm} />}
-                                  {showRawData[msgIdx] ? 'Hide' : 'Show'} Raw Data
-                                </Button>
-                                {showRawData[msgIdx] && message.data && (
-                                  <div className={styles.rawBox}>
-                                    <pre>{JSON.stringify(message.data, null, 2)}</pre>
-                                  </div>
-                                )}
-                              </div>
-                            </div>
-                          </CollapsibleContent>
-                        </div>
-                      </Collapsible>
-                    )
-                  })}
-                </div>
-              ) : (
-<<<<<<< HEAD
-                <p className={styles.metaText}>No messages found</p>
-=======
-                <p className="text-sm text-muted-foreground">
-                  {transaction.ingest_error
-                    ? 'The indexer could not decode this transaction from the RPC source.'
-                    : 'No messages found'}
-                </p>
->>>>>>> 5b519668
-              )}
-            </CardContent>
-          </Card>
-        </div>
-
-        {/* Sidebar */}
-        <div className={styles.sidebar}>
-          <Card>
-            <CardHeader>
-              <CardTitle>Summary</CardTitle>
-            </CardHeader>
-            <CardContent>
-              <div className={styles.stack3}>
-                <div className={styles.summaryRow}>
-                  <span className={styles.mutedText}>Status</span>
-                  <span className={isSuccess ? styles.successText : styles.errorText}>
-                    {isSuccess ? 'Success' : 'Failed'}
-                  </span>
-                </div>
-                <div className={styles.summaryRow}>
-                  <span className={styles.mutedText}>Messages</span>
-                  <span className={styles.summaryValue}>{transaction.messages?.length || 0}</span>
-                </div>
-<<<<<<< HEAD
-                <div className={styles.summaryRow}>
-                  <span className={styles.mutedText}>Events</span>
-                  <span className={styles.summaryValue}>{transaction.events?.length || 0}</span>
-                </div>
-                <div className={styles.summaryRow}>
-                  <span className={styles.mutedText}>Block</span>
-                  <Link
-                    to={`/blocks/${transaction.height}`}
-                    className={styles.link}
-                  >
-                    #{formatNumber(transaction.height)}
-                  </Link>
-=======
-                <div className="flex justify-between">
-                  <span className="text-muted-foreground">Events</span>
-                  <span className="font-medium">{groupedEvents.length}</span>
-                </div>
-                <div className="flex justify-between">
-                  <span className="text-muted-foreground">Block</span>
-                  {transaction.height ? (
-                    <Link
-                      to={`/blocks/${transaction.height}`}
-                      className="font-medium text-primary hover:text-primary/80"
-                    >
-                      #{formatNumber(transaction.height)}
-                    </Link>
-                  ) : (
-                    <span className="text-sm text-muted-foreground">Unavailable</span>
-                  )}
->>>>>>> 5b519668
-                </div>
-              </div>
-            </CardContent>
-          </Card>
-
-<<<<<<< HEAD
-          {transaction.evm_data && (
-            <Card>
-              <CardHeader>
-                <CardTitle>EVM Transaction</CardTitle>
-              </CardHeader>
-              <CardContent>
-                <div className={styles.stack3}>
-                  {transaction.evm_data.hash && (
-                    <div>
-                      <label className={styles.mutedText}>EVM Hash</label>
-                      <p className={styles.codeXs}>{transaction.evm_data.hash}</p>
-                    </div>
-                  )}
-                  {transaction.evm_data.from_address && (
-                    <div>
-                      <label className={styles.mutedText}>From</label>
-                      <p className={styles.codeXs}>{formatHash(transaction.evm_data.from_address, 8)}</p>
-                    </div>
-                  )}
-                  {transaction.evm_data.to_address && (
-                    <div>
-                      <label className={styles.mutedText}>To</label>
-                      <p className={styles.codeXs}>{formatHash(transaction.evm_data.to_address, 8)}</p>
-                    </div>
-                  )}
-                  {transaction.evm_data.gas_used && (
-                    <div>
-                      <label className={styles.mutedText}>Gas Used</label>
-                      <p className={styles.codeXs}>{formatNumber(transaction.evm_data.gas_used)}</p>
-                    </div>
-                  )}
-                </div>
-              </CardContent>
-            </Card>
-=======
-          {/* EVM Data in sidebar when in Cosmos view */}
-          {!evmView && transaction.evm_data && (
-            <EVMTransactionCard evmData={transaction.evm_data} />
->>>>>>> 5b519668
-          )}
-        </div>
-      </div>
-    </div>
-  )
+	const [mounted, setMounted] = useState(false)
+	const [showRawData, setShowRawData] = useState<Record<number, boolean>>({})
+	const [copied, setCopied] = useState(false)
+	const [expandedMessages, setExpandedMessages] = useState<
+		Record<number, boolean>
+	>({})
+	const [expandedEventTypes, setExpandedEventTypes] = useState<
+		Record<string, boolean>
+	>({})
+	const [eventFilter, setEventFilter] = useState("")
+	const [evmView, setEvmView] = useState(false)
+	const [isDecodingEVM, setIsDecodingEVM] = useState(false)
+	const [decodeAttempted, setDecodeAttempted] = useState(false)
+	const params = useParams()
+	const [searchParams] = useSearchParams()
+
+	useEffect(() => {
+		setMounted(true)
+		// Auto-enable EVM view if searched by EVM hash
+		if (searchParams.get("evm") === "true") {
+			setEvmView(true)
+		}
+	}, [searchParams])
+
+	const {
+		data: transaction,
+		isLoading,
+		error,
+		refetch
+	} = useQuery({
+		queryKey: ["transaction", params.hash],
+		queryFn: async () => {
+			const result = await api.getTransaction(params.hash!)
+			return result
+		},
+		enabled: mounted && !!params.hash,
+		refetchInterval: isDecodingEVM ? 2000 : false
+	})
+
+	useEffect(() => {
+		if (!transaction || decodeAttempted) return
+
+		const isEVMTransaction = transaction.messages?.some(
+			(msg) => msg.type === "/ethermint.evm.v1.MsgEthereumTx"
+		)
+
+		if (isEVMTransaction && !transaction.evm_data) {
+			setIsDecodingEVM(true)
+			setDecodeAttempted(true)
+
+			const apiURL = import.meta.env.VITE_POSTGREST_URL || "/api"
+
+			fetch(`${apiURL}/rpc/request_evm_decode`, {
+				method: "POST",
+				headers: {
+					"Content-Type": "application/json",
+					Prefer: "params=single-object"
+				},
+				body: JSON.stringify({ _tx_id: transaction.id })
+			})
+				.then((res) => res.json())
+				.then((data) => {
+					console.log("Priority EVM decode requested:", data.message)
+					if (data.success && data.status !== "not_found") {
+						setTimeout(() => {
+							refetch().then(() => {
+								setIsDecodingEVM(false)
+							})
+						}, 2000)
+					} else {
+						setIsDecodingEVM(false)
+					}
+				})
+				.catch((err) => {
+					console.error("Failed to request priority decode:", err)
+					setIsDecodingEVM(false)
+				})
+		}
+	}, [transaction, decodeAttempted, refetch])
+
+	const copyToClipboard = (text: string) => {
+		navigator.clipboard.writeText(text)
+		setCopied(true)
+		setTimeout(() => setCopied(false), 2000)
+	}
+
+	const toggleRawData = (messageIndex: number) => {
+		setShowRawData((prev) => ({
+			...prev,
+			[messageIndex]: !prev[messageIndex]
+		}))
+	}
+
+	if (mounted && error) {
+		return (
+			<div className={styles.stack4}>
+				<Link to="/transactions" className={styles.backLink}>
+					<ArrowLeft className={styles.iconSm} />
+					Back to Transactions
+				</Link>
+				<Card>
+					<CardContent className={styles.cardPadTop}>
+						<div className={styles.centeredEmpty}>
+							<XCircle className={css({ h: "12", w: "12", color: "red.8" })} />
+							<h2 className={styles.errorTitle}>Transaction Not Found</h2>
+							<p className={styles.mutedText}>
+								The requested transaction could not be found.
+							</p>
+							<p className={styles.errorText}>{String(error)}</p>
+						</div>
+					</CardContent>
+				</Card>
+			</div>
+		)
+	}
+
+	if (!mounted || isLoading) {
+		return (
+			<div className={styles.stack4}>
+				<Skeleton className={css({ h: "8", w: "48" })} />
+				<Skeleton className={css({ h: "64", w: "full" })} />
+				<Skeleton className={css({ h: "96", w: "full" })} />
+			</div>
+		)
+	}
+
+	if (!transaction) {
+		return null
+	}
+
+	const isSuccess = !transaction.error
+	const feeAmounts = transaction.fee?.amount ?? []
+	const groupedEvents = groupEvents(transaction.events || [])
+
+	return (
+		<div className={styles.page}>
+			{/* Header */}
+			<div>
+				<Link to="/transactions" className={styles.backLink}>
+					<ArrowLeft className={styles.iconSm} />
+					Back to Transactions
+				</Link>
+				<div className={styles.headerRow}>
+					<h1 className={styles.title}>Transaction</h1>
+					<Badge variant={isSuccess ? "success" : "destructive"}>
+						{isSuccess ? (
+							<>
+								<CheckCircle className={styles.iconXs} /> Success
+							</>
+						) : (
+							<>
+								<XCircle className={styles.iconXs} /> Failed
+							</>
+						)}
+					</Badge>
+				</div>
+				<div className={styles.txIdRow}>
+					<p className={styles.codeSmMuted}>{transaction.id}</p>
+					<Button
+						variant="ghost"
+						size="icon"
+						className={styles.copyButton}
+						onClick={() => copyToClipboard(transaction.id)}
+					>
+						{copied ? (
+							<CheckCircle className={styles.iconXs} />
+						) : (
+							<Copy className={styles.iconXs} />
+						)}
+					</Button>
+				</div>
+
+				{/* EVM View Toggle */}
+				{transaction.evm_data && (
+					<div className="mt-4 flex items-center gap-3">
+						<Button
+							variant={evmView ? "default" : "outline"}
+							size="sm"
+							onClick={() => setEvmView(!evmView)}
+							className="gap-2"
+						>
+							{evmView ? (
+								<>
+									<ToggleRight className="h-4 w-4" /> EVM View
+								</>
+							) : (
+								<>
+									<ToggleLeft className="h-4 w-4" /> Cosmos View
+								</>
+							)}
+						</Button>
+						<span className="text-xs text-muted-foreground">
+							{evmView
+								? "Showing EVM transaction details"
+								: "Showing Cosmos SDK transaction details"}
+						</span>
+					</div>
+				)}
+
+				{/* EVM Decoding Status */}
+				{isDecodingEVM && (
+					<div className="mt-4 flex items-center gap-2 text-sm text-muted-foreground">
+						<Loader2 className="h-4 w-4 animate-spin" />
+						<span>Decoding EVM transaction data...</span>
+					</div>
+				)}
+
+				{transaction.ingest_error && (
+					<div className="mt-4 rounded-md border border-amber-200 bg-amber-50 p-4 text-sm text-amber-900">
+						<p className="font-semibold">Partial transaction data</p>
+						<p className="mt-1">
+							The indexer could not fetch full transaction details from the gRPC
+							node. Reason:{" "}
+							{transaction.ingest_error.reason ||
+								transaction.ingest_error.message}
+							. Only the hash and error metadata are available.
+						</p>
+					</div>
+				)}
+			</div>
+
+			<div className="grid gap-6 lg:grid-cols-3">
+				<div className="lg:col-span-2 space-y-6">
+					{/* Transaction Overview */}
+					<Card>
+						<CardHeader>
+							<CardTitle>Transaction Overview</CardTitle>
+						</CardHeader>
+						<CardContent>
+							<div className="grid grid-cols-1 md:grid-cols-2 gap-4">
+								<div>
+									<label className={styles.label}>Block Height</label>
+									<p className={styles.valueLg}>
+										<Link
+											to={`/blocks/${transaction.height}`}
+											className={styles.link}
+										>
+											#{formatNumber(transaction.height)}
+										</Link>
+									</p>
+								</div>
+								<div>
+									<label className={styles.label}>Timestamp</label>
+									{transaction.timestamp ? (
+										<>
+											<p className={styles.textSm}>
+												{formatTimeAgo(transaction.timestamp)}
+											</p>
+											<p className={styles.metaText}>
+												{new Date(transaction.timestamp).toLocaleString()}
+											</p>
+										</>
+									) : (
+										<p className="text-sm text-muted-foreground">Unavailable</p>
+									)}
+								</div>
+								<div>
+									<label className={styles.label}>Fee</label>
+									<p className={styles.textSm}>
+										{feeAmounts.length > 0
+											? feeAmounts.map((fee: any, idx: number) => (
+													<span key={idx}>
+														{formatNumber(fee.amount)} {fee.denom}
+														{idx < feeAmounts.length - 1 && ", "}
+													</span>
+												))
+											: "N/A"}
+									</p>
+								</div>
+								<div>
+									<label className="text-sm font-medium text-muted-foreground">
+										Gas Limit
+									</label>
+									<p className="text-sm">
+										{transaction.fee?.gasLimit
+											? formatNumber(transaction.fee.gasLimit)
+											: "N/A"}
+									</p>
+								</div>
+							</div>
+
+							{transaction.memo && (
+								<div className={styles.memo}>
+									<label className={styles.label}>Memo</label>
+									<p className={styles.memoText}>{transaction.memo}</p>
+								</div>
+							)}
+
+							{transaction.error && (
+								<div className={styles.errorBox}>
+									<label className={styles.label}>Error</label>
+									<p className={styles.errorPill}>{transaction.error}</p>
+								</div>
+							)}
+
+							{/* Dynamic Message-Specific Details */}
+							{transaction.messages && transaction.messages.length > 0 && (
+								<div className={styles.stack4}>
+									<div className={styles.topDivider}>
+										<p className={styles.label}>Transaction Details</p>
+										{transaction.messages.map((message) => {
+											const messageEvents =
+												transaction.events?.filter(
+													(e) =>
+														e.msg_index === msgIdx ||
+														(e.msg_index === null && msgIdx === 0)
+												) || []
+											const groupedEvents = groupEvents(messageEvents)
+
+											return (
+												<div key={msgIdx} className={styles.messageBlock}>
+													{msgIdx > 0 && <div className={styles.divider} />}
+													<MessageDetails
+														type={message.type ?? "Unknown"}
+														metadata={message.metadata}
+														events={groupedEvents}
+													/>
+												</div>
+											)
+										})}
+									</div>
+								</div>
+							)}
+						</CardContent>
+					</Card>
+					{/* Messages & Events - Nested View */}
+					<Card>
+						<CardHeader>
+							<CardTitle>
+								Messages & Events ({transaction.messages?.length || 0} messages)
+							</CardTitle>
+						</CardHeader>
+						<CardContent>
+							{transaction.messages && transaction.messages.length > 0 ? (
+								<div className={styles.stack3}>
+									{transaction.messages.map((message, msgIdx) => {
+										const messageColor =
+											MESSAGE_COLORS[msgIdx % MESSAGE_COLORS.length]
+										const messageEvents =
+											transaction.events?.filter(
+												(e) =>
+													e.msg_index === msgIdx ||
+													(e.msg_index === null && msgIdx === 0)
+											) || []
+										const groupedEvents = groupEvents(messageEvents)
+										const isExpanded = expandedMessages[msgIdx]
+
+										return (
+											<Collapsible
+												key={msgIdx}
+												open={isExpanded}
+												onOpenChange={() =>
+													setExpandedMessages((prev) => ({
+														...prev,
+														[msgIdx]: !prev[msgIdx]
+													}))
+												}
+											>
+												<div className="border rounded-lg overflow-hidden">
+													{/* Accent line */}
+													<div className={`h-0.5 ${messageColor} w-1/3`} />
+
+													<CollapsibleTrigger className="w-full p-4 hover:bg-muted/50 transition-colors">
+														<div className="flex items-center justify-between">
+															<div className="flex items-center gap-3">
+																{isExpanded ? (
+																	<ChevronDown className="h-4 w-4 text-muted-foreground" />
+																) : (
+																	<ChevronRight className="h-4 w-4 text-muted-foreground" />
+																)}
+																<span className="text-sm font-medium">
+																	Message #{msgIdx}
+																</span>
+																<Badge
+																	variant="outline"
+																	className="font-mono text-xs"
+																>
+																	{message.type || "Unknown"}
+																</Badge>
+																{groupedEvents.length > 0 && (
+																	<Badge
+																		variant="secondary"
+																		className="text-xs"
+																	>
+																		{groupedEvents.length} events
+																	</Badge>
+																)}
+															</div>
+														</div>
+													</CollapsibleTrigger>
+
+													<CollapsibleContent>
+														<div className="px-4 pb-4 space-y-4">
+															{/* Message Details */}
+															{message.sender && (
+																<div className="bg-muted/30 rounded-lg p-3">
+																	<p className="text-xs font-medium text-muted-foreground uppercase tracking-wider">
+																		Sender
+																	</p>
+																	<div className="flex items-center gap-2 mt-1">
+																		<code className="text-sm font-mono">
+																			{message.sender}
+																		</code>
+																		<Button
+																			variant="ghost"
+																			size="icon"
+																			className="h-5 w-5"
+																			onClick={() =>
+																				message.sender &&
+																				copyToClipboard(message.sender)
+																			}
+																		>
+																			<Copy className="h-3 w-3" />
+																		</Button>
+																	</div>
+																</div>
+															)}
+
+															{/* Events nested under message */}
+															{groupedEvents.length > 0 && (
+																<div className="space-y-2 pl-4 border-l-2 border-muted">
+																	<p className="text-xs font-medium text-muted-foreground uppercase tracking-wider mb-2">
+																		Events
+																	</p>
+																	{groupedEvents.map((event, evtIdx) => {
+																		const eventKey = `${msgIdx}-${event.event_index}`
+																		const isEventExpanded =
+																			expandedEvents[eventKey]
+
+																		return (
+																			<Collapsible
+																				key={eventKey}
+																				open={isEventExpanded}
+																				onOpenChange={() =>
+																					setExpandedEvents((prev) => ({
+																						...prev,
+																						[eventKey]: !prev[eventKey]
+																					}))
+																				}
+																			>
+																				<div className="border rounded-lg overflow-hidden bg-card">
+																					<div
+																						className={`h-0.5 ${messageColor} opacity-60 w-1/4`}
+																					/>
+
+																					<CollapsibleTrigger className="w-full p-3 hover:bg-muted/30 transition-colors">
+																						<div className="flex items-center justify-between text-left">
+																							<div className="flex items-center gap-2">
+																								{isEventExpanded ? (
+																									<ChevronDown className="h-3 w-3 text-muted-foreground" />
+																								) : (
+																									<ChevronRight className="h-3 w-3 text-muted-foreground" />
+																								)}
+																								<Badge
+																									variant="outline"
+																									className="text-xs"
+																								>
+																									{event.event_type}
+																								</Badge>
+																								<span className="text-xs text-muted-foreground">
+																									{event.attributes.length}{" "}
+																									attributes
+																								</span>
+																							</div>
+																						</div>
+																					</CollapsibleTrigger>
+
+																					<CollapsibleContent>
+																						<div className="px-3 pb-3 space-y-2">
+																							{event.attributes.map((attr) => {
+																								const isJson = isJsonString(
+																									attr.value
+																								)
+
+																								return (
+																									<div
+																										key={attr.key}
+																										className={
+																											isJson
+																												? "bg-muted/20 rounded p-2"
+																												: "bg-muted/20 rounded p-2"
+																										}
+																									>
+																										<div className="flex flex-col gap-2">
+																											<span className="text-xs font-medium text-muted-foreground">
+																												{attr.key}:
+																											</span>
+																											{isJson ? (
+																												<JsonViewer
+																													data={attr.value}
+																													maxHeight={400}
+																												/>
+																											) : (
+																												<span className="text-xs font-mono break-all">
+																													{attr.value}
+																												</span>
+																											)}
+																										</div>
+																									</div>
+																								)
+																							})}
+																						</div>
+																					</CollapsibleContent>
+																				</div>
+																			</Collapsible>
+																		)
+																	})}
+																</div>
+															)}
+
+															<div className={css({ pt: "2" })}>
+																<Button
+																	variant="outline"
+																	size="sm"
+																	onClick={() => toggleRawData(msgIdx)}
+																	className={styles.fullWidth}
+																>
+																	{showRawData[msgIdx] ? (
+																		<Eye className={styles.iconSm} />
+																	) : (
+																		<Code className={styles.iconSm} />
+																	)}
+																	{showRawData[msgIdx] ? "Hide" : "Show"} Raw
+																	Data
+																</Button>
+																{showRawData[msgIdx] && message.data && (
+																	<div className={styles.rawBox}>
+																		<pre>
+																			{JSON.stringify(message.data, null, 2)}
+																		</pre>
+																	</div>
+																)}
+															</div>
+														</div>
+													</CollapsibleContent>
+												</div>
+											</Collapsible>
+										)
+									})}
+								</div>
+							) : (
+								<p className="text-sm text-muted-foreground">
+									No messages found
+								</p>
+							)}
+						</CardContent>
+					</Card>
+				</div>
+
+				{/* Sidebar */}
+				<div className={styles.sidebar}>
+					<Card>
+						<CardHeader>
+							<CardTitle>Summary</CardTitle>
+						</CardHeader>
+						<CardContent>
+							<div className={styles.stack3}>
+								<div className={styles.summaryRow}>
+									<span className={styles.mutedText}>Status</span>
+									<span
+										className={
+											isSuccess ? styles.successText : styles.errorText
+										}
+									>
+										{isSuccess ? "Success" : "Failed"}
+									</span>
+								</div>
+								<div className={styles.summaryRow}>
+									<span className={styles.mutedText}>Messages</span>
+									<span className={styles.summaryValue}>
+										{transaction.messages?.length || 0}
+									</span>
+								</div>
+								<div className="flex justify-between">
+									<span className="text-muted-foreground">Events</span>
+									<span className="font-medium">
+										{transaction.events?.length || 0}
+									</span>
+								</div>
+								<div className="flex justify-between">
+									<span className="text-muted-foreground">Block</span>
+									<Link
+										to={`/blocks/${transaction.height}`}
+										className="font-medium text-primary hover:text-primary/80"
+									>
+										#{formatNumber(transaction.height)}
+									</Link>
+								</div>
+							</div>
+						</CardContent>
+					</Card>
+
+					{/* EVM Data if available */}
+					{transaction.evm_data && (
+						<Card>
+							<CardHeader>
+								<CardTitle>EVM Transaction</CardTitle>
+							</CardHeader>
+							<CardContent>
+								<div className="space-y-3 text-sm">
+									{transaction.evm_data.hash && (
+										<div>
+											<p className="text-muted-foreground">EVM Hash</p>
+											<p className="font-mono text-xs break-all">
+												{transaction.evm_data.hash}
+											</p>
+										</div>
+									)}
+									{transaction.evm_data.from_address && (
+										<div>
+											<p className="text-muted-foreground">From</p>
+											<p className="font-mono text-xs">
+												{formatHash(transaction.evm_data.from_address, 8)}
+											</p>
+										</div>
+									)}
+									{transaction.evm_data.to_address && (
+										<div>
+											<p className="text-muted-foreground">To</p>
+											<p className="font-mono text-xs">
+												{formatHash(transaction.evm_data.to_address, 8)}
+											</p>
+										</div>
+									)}
+									{transaction.evm_data.gas_used && (
+										<div>
+											<p className="text-muted-foreground">Gas Used</p>
+											<p className="font-mono text-xs">
+												{formatNumber(transaction.evm_data.gas_used)}
+											</p>
+										</div>
+									)}
+								</div>
+							</CardContent>
+						</Card>
+					)}
+				</div>
+			</div>
+		</div>
+	)
 }
 
 const styles = {
-  page: css({ display: 'flex', flexDirection: 'column', gap: '6' }),
-  stack4: css({ display: 'flex', flexDirection: 'column', gap: '4' }),
-  stack3: css({ display: 'flex', flexDirection: 'column', gap: '3' }),
-  backLink: css({
-    display: 'inline-flex',
-    alignItems: 'center',
-    gap: '2',
-    color: 'fg.muted',
-    _hover: { color: 'fg.default' },
-    mb: '4',
-  }),
-  cardPadTop: css({ pt: '6' }),
-  centeredEmpty: css({
-    textAlign: 'center',
-    py: '12',
-    display: 'flex',
-    flexDirection: 'column',
-    gap: '3',
-    alignItems: 'center',
-  }),
-  errorTitle: css({ fontSize: '2xl', fontWeight: 'bold', color: 'red.8' }),
-  mutedText: css({ color: 'fg.muted' }),
-  errorText: css({ color: 'red.8', fontSize: 'sm' }),
-  iconSm: css({ h: '4', w: '4' }),
-  iconXs: css({ h: '3', w: '3', mr: '1' }),
-  headerRow: css({ display: 'flex', alignItems: 'center', gap: '3', mb: '2' }),
-  title: css({ fontSize: '3xl', fontWeight: 'bold' }),
-  txIdRow: css({ display: 'flex', alignItems: 'center', gap: '2' }),
-  copyButton: css({ h: '6', w: '6' }),
-  codeSmMuted: css({ fontFamily: 'mono', fontSize: 'sm', color: 'fg.muted', wordBreak: 'break-all' }),
-  layoutGrid: css({
-    display: 'grid',
-    gap: '6',
-    gridTemplateColumns: { base: '1fr', lg: '2fr 1fr' },
-  }),
-  mainCol: css({ display: 'flex', flexDirection: 'column', gap: '6' }),
-  link: css({ color: 'colorPalette.default', _hover: { color: 'colorPalette.emphasized' } }),
-  infoGrid: css({
-    display: 'grid',
-    gap: '4',
-    gridTemplateColumns: { base: '1fr', md: 'repeat(2, minmax(0, 1fr))' },
-  }),
-  label: css({ fontSize: 'sm', fontWeight: 'medium', color: 'fg.muted' }),
-  valueLg: css({ fontSize: 'lg', fontWeight: 'bold' }),
-  textSm: css({ fontSize: 'sm' }),
-  metaText: css({ fontSize: 'xs', color: 'fg.muted' }),
-  memo: css({ mt: '4' }),
-  memoText: css({ fontSize: 'sm', bg: 'bg.muted', p: '3', rounded: 'md', fontFamily: 'mono', mt: '1' }),
-  errorBox: css({ mt: '4' }),
-  errorPill: css({ fontSize: 'sm', bg: 'red.1', color: 'red.11', p: '3', rounded: 'md', mt: '1' }),
-  topDivider: css({ borderTopWidth: '1px', pt: '4' }),
-  messageBlock: css({ mb: '4' }),
-  divider: css({ borderTopWidth: '1px', my: '4' }),
-  panel: css({
-    borderWidth: '1px',
-    rounded: 'lg',
-    overflow: 'hidden',
-    bg: 'bg.default',
-  }),
-  trigger: css({
-    width: '100%',
-    px: '4',
-    py: '3.5',
-    textAlign: 'left',
-    transition: 'all 0.2s ease',
-    _hover: { bg: 'bg.muted' },
-  }),
-  triggerInner: css({ display: 'flex', alignItems: 'center', gap: '3' }),
-  textSmBold: css({ fontSize: 'sm', fontWeight: 'medium' }),
-  badgeXs: css({ fontSize: 'xs' }),
-  panelBody: css({ px: '4', pb: '4', display: 'flex', flexDirection: 'column', gap: '4' }),
-  cardMuted: css({ bg: 'bg.muted', rounded: 'lg', p: '3', display: 'flex', flexDirection: 'column', gap: '1' }),
-  labelUpper: css({ fontSize: 'xs', fontWeight: 'medium', color: 'fg.muted', textTransform: 'uppercase', letterSpacing: 'widest' }),
-  codeSm: css({ fontFamily: 'mono', fontSize: 'sm' }),
-  iconButton: css({ h: '5', w: '5', p: '0' }),
-  eventList: css({ display: 'flex', flexDirection: 'column', gap: '2', pl: '4', borderLeftWidth: '2px', borderColor: 'border.subtle' }),
-  eventPanel: css({ borderWidth: '1px', rounded: 'lg', overflow: 'hidden', bg: 'bg.card' }),
-  eventTrigger: css({ width: '100%', px: '3', py: '3', textAlign: 'left', _hover: { bg: 'bg.muted' } }),
-  eventTriggerInner: css({ display: 'flex', alignItems: 'center', gap: '2' }),
-  eventBody: css({ px: '3', pb: '3', display: 'flex', flexDirection: 'column', gap: '2' }),
-  attrBox: css({ bg: 'bg.muted', rounded: 'md', p: '2' }),
-  attrContent: css({ display: 'flex', flexDirection: 'column', gap: '2' }),
-  attrLabel: css({ fontSize: 'xs', fontWeight: 'medium', color: 'fg.muted' }),
-  attrValue: css({ fontSize: 'xs', fontFamily: 'mono', wordBreak: 'break-all' }),
-  fullWidth: css({ width: '100%', justifyContent: 'center', gap: '2' }),
-  rawBox: css({ mt: '2', fontSize: 'xs', bg: 'bg.muted', p: '3', rounded: 'md', overflowY: 'auto', maxH: '48' }),
-  sidebar: css({ display: 'flex', flexDirection: 'column', gap: '6' }),
-  summaryRow: css({ display: 'flex', justifyContent: 'space-between', alignItems: 'center' }),
-  summaryValue: css({ fontWeight: 'medium' }),
-  successText: css({ color: 'green.9', fontWeight: 'medium' }),
-  blockLink: css({ color: 'colorPalette.default', _hover: { color: 'colorPalette.emphasized' } }),
+	page: css({ display: "flex", flexDirection: "column", gap: "6" }),
+	stack4: css({ display: "flex", flexDirection: "column", gap: "4" }),
+	stack3: css({ display: "flex", flexDirection: "column", gap: "3" }),
+	backLink: css({
+		display: "inline-flex",
+		alignItems: "center",
+		gap: "2",
+		color: "fg.muted",
+		_hover: { color: "fg.default" },
+		mb: "4"
+	}),
+	cardPadTop: css({ pt: "6" }),
+	centeredEmpty: css({
+		textAlign: "center",
+		py: "12",
+		display: "flex",
+		flexDirection: "column",
+		gap: "3",
+		alignItems: "center"
+	}),
+	errorTitle: css({ fontSize: "2xl", fontWeight: "bold", color: "red.8" }),
+	mutedText: css({ color: "fg.muted" }),
+	errorText: css({ color: "red.8", fontSize: "sm" }),
+	iconSm: css({ h: "4", w: "4" }),
+	iconXs: css({ h: "3", w: "3", mr: "1" }),
+	headerRow: css({
+		display: "flex",
+		alignItems: "center",
+		gap: "3",
+		mb: "2"
+	}),
+	title: css({ fontSize: "3xl", fontWeight: "bold" }),
+	txIdRow: css({ display: "flex", alignItems: "center", gap: "2" }),
+	copyButton: css({ h: "6", w: "6" }),
+	codeSmMuted: css({
+		fontFamily: "mono",
+		fontSize: "sm",
+		color: "fg.muted",
+		wordBreak: "break-all"
+	}),
+	layoutGrid: css({
+		display: "grid",
+		gap: "6",
+		gridTemplateColumns: { base: "1fr", lg: "2fr 1fr" }
+	}),
+	mainCol: css({ display: "flex", flexDirection: "column", gap: "6" }),
+	link: css({
+		color: "colorPalette.default",
+		_hover: { color: "colorPalette.emphasized" }
+	}),
+	infoGrid: css({
+		display: "grid",
+		gap: "4",
+		gridTemplateColumns: { base: "1fr", md: "repeat(2, minmax(0, 1fr))" }
+	}),
+	label: css({ fontSize: "sm", fontWeight: "medium", color: "fg.muted" }),
+	valueLg: css({ fontSize: "lg", fontWeight: "bold" }),
+	textSm: css({ fontSize: "sm" }),
+	metaText: css({ fontSize: "xs", color: "fg.muted" }),
+	memo: css({ mt: "4" }),
+	memoText: css({
+		fontSize: "sm",
+		bg: "bg.muted",
+		p: "3",
+		rounded: "md",
+		fontFamily: "mono",
+		mt: "1"
+	}),
+	errorBox: css({ mt: "4" }),
+	errorPill: css({
+		fontSize: "sm",
+		bg: "red.1",
+		color: "red.11",
+		p: "3",
+		rounded: "md",
+		mt: "1"
+	}),
+	topDivider: css({ borderTopWidth: "1px", pt: "4" }),
+	messageBlock: css({ mb: "4" }),
+	divider: css({ borderTopWidth: "1px", my: "4" }),
+	panel: css({
+		borderWidth: "1px",
+		rounded: "lg",
+		overflow: "hidden",
+		bg: "bg.default"
+	}),
+	trigger: css({
+		width: "100%",
+		px: "4",
+		py: "3.5",
+		textAlign: "left",
+		transition: "all 0.2s ease",
+		_hover: { bg: "bg.muted" }
+	}),
+	triggerInner: css({ display: "flex", alignItems: "center", gap: "3" }),
+	textSmBold: css({ fontSize: "sm", fontWeight: "medium" }),
+	badgeXs: css({ fontSize: "xs" }),
+	panelBody: css({
+		px: "4",
+		pb: "4",
+		display: "flex",
+		flexDirection: "column",
+		gap: "4"
+	}),
+	cardMuted: css({
+		bg: "bg.muted",
+		rounded: "lg",
+		p: "3",
+		display: "flex",
+		flexDirection: "column",
+		gap: "1"
+	}),
+	labelUpper: css({
+		fontSize: "xs",
+		fontWeight: "medium",
+		color: "fg.muted",
+		textTransform: "uppercase",
+		letterSpacing: "widest"
+	}),
+	codeSm: css({ fontFamily: "mono", fontSize: "sm" }),
+	iconButton: css({ h: "5", w: "5", p: "0" }),
+	eventList: css({
+		display: "flex",
+		flexDirection: "column",
+		gap: "2",
+		pl: "4",
+		borderLeftWidth: "2px",
+		borderColor: "border.subtle"
+	}),
+	eventPanel: css({
+		borderWidth: "1px",
+		rounded: "lg",
+		overflow: "hidden",
+		bg: "bg.card"
+	}),
+	eventTrigger: css({
+		width: "100%",
+		px: "3",
+		py: "3",
+		textAlign: "left",
+		_hover: { bg: "bg.muted" }
+	}),
+	eventTriggerInner: css({ display: "flex", alignItems: "center", gap: "2" }),
+	eventBody: css({
+		px: "3",
+		pb: "3",
+		display: "flex",
+		flexDirection: "column",
+		gap: "2"
+	}),
+	attrBox: css({ bg: "bg.muted", rounded: "md", p: "2" }),
+	attrContent: css({ display: "flex", flexDirection: "column", gap: "2" }),
+	attrLabel: css({ fontSize: "xs", fontWeight: "medium", color: "fg.muted" }),
+	attrValue: css({
+		fontSize: "xs",
+		fontFamily: "mono",
+		wordBreak: "break-all"
+	}),
+	fullWidth: css({ width: "100%", justifyContent: "center", gap: "2" }),
+	rawBox: css({
+		mt: "2",
+		fontSize: "xs",
+		bg: "bg.muted",
+		p: "3",
+		rounded: "md",
+		overflowY: "auto",
+		maxH: "48"
+	}),
+	sidebar: css({ display: "flex", flexDirection: "column", gap: "6" }),
+	summaryRow: css({
+		display: "flex",
+		justifyContent: "space-between",
+		alignItems: "center"
+	}),
+	summaryValue: css({ fontWeight: "medium" }),
+	successText: css({ color: "green.9", fontWeight: "medium" }),
+	blockLink: css({
+		color: "colorPalette.default",
+		_hover: { color: "colorPalette.emphasized" }
+	})
 }