import { Card, CardContent, CardDescription, CardHeader, CardTitle } from '@/components/ui/card'
import { Activity, TrendingUp, Clock, Database, Users, Zap } from 'lucide-react'
import { useQuery } from '@tanstack/react-query'
<<<<<<< HEAD
import { YaciAPIClient } from '@/lib/api/client'
import { getPublicPostgrestUrl } from "@/config/env";

const client = new YaciAPIClient()
=======
import { api } from '@/lib/api'
import { appConfig } from '@/config/app'
>>>>>>> 5b519668

interface NetworkMetrics {
  latestHeight: number
  totalTransactions: number
  avgBlockTime: number
  activeValidators: number
  totalBlocks: number
  lastBlockTime: string
  txPerBlock: number
  successRate: number
  avgGasUsed: number
  uniqueAddresses: number
}

async function getNetworkMetrics(): Promise<NetworkMetrics> {
  const baseUrl = getPublicPostgrestUrl()

  // Fetch multiple data points in parallel
  const [blocksResponse, txResponse, messagesResponse] = await Promise.all([
    fetch(
      `${baseUrl}/blocks_raw?order=id.desc&limit=${appConfig.analytics.networkBlocksWindow}`,
      { headers: { 'Prefer': 'count=exact' } }
    ),
    fetch(
      `${baseUrl}/transactions_main?order=height.desc&limit=${appConfig.analytics.networkTxWindow}`,
      { headers: { 'Prefer': 'count=exact' } }
    ),
    fetch(
      `${baseUrl}/messages_main?select=sender,mentions,metadata&order=id.desc&limit=${appConfig.analytics.networkMessageWindow}`,
      { headers: { 'Prefer': 'count=exact' } }
    )
  ])

  const blocks = await blocksResponse.json()
  const transactions = await txResponse.json()
  const totalBlocks = parseInt(blocksResponse.headers.get('content-range')?.split('/')[1] || '0')
  const totalTxs = parseInt(txResponse.headers.get('content-range')?.split('/')[1] || '0')

  // Calculate average block time
  let avgBlockTime = 6.0
  const blockTimes: number[] = []
  for (let i = 0; i < Math.min(blocks.length - 1, 50); i++) {
    const currentTime = new Date(blocks[i].data?.block?.header?.time).getTime()
    const previousTime = new Date(blocks[i + 1].data?.block?.header?.time).getTime()
    const diff = (currentTime - previousTime) / 1000
    if (diff > 0 && diff < 100) {
      blockTimes.push(diff)
    }
  }
  if (blockTimes.length > 0) {
    avgBlockTime = blockTimes.reduce((a, b) => a + b, 0) / blockTimes.length
  }

  // Calculate success rate (error field is null for successful transactions)
  const successfulTxs = transactions.filter((tx: any) => !tx.error || tx.error === null).length
  const successRate = transactions.length > 0 ? (successfulTxs / transactions.length) * 100 : 100

  // Calculate average gas used from fee field (fee.gasLimit contains the gas)
  const gasValues: number[] = transactions
    .filter((tx: any) => tx.fee?.gasLimit)
    .map((tx: any) => parseInt(tx.fee.gasLimit, 10))
  const avgGasUsed = gasValues.length > 0
    ? Math.round(gasValues.reduce((a: number, b: number) => a + b, 0) / gasValues.length)
    : 0

  // Get unique signer addresses from messages
  const messages = await messagesResponse.json()
  const addresses = new Set<string>()

  // Extract unique addresses from messages
  messages.forEach((msg: any) => {
    // Add direct sender if available
    if (msg.sender && msg.sender.trim() !== '') {
      addresses.add(msg.sender)
    }

    // For messages without sender, extract from metadata
    if (!msg.sender && msg.metadata) {
      // Common signer fields in metadata
      const signerFields = ['delegatorAddress', 'sender', 'from_address', 'depositor', 'granter', 'validator', 'creator', 'owner']
      for (const field of signerFields) {
        if (msg.metadata[field] && typeof msg.metadata[field] === 'string') {
          const addr = msg.metadata[field]
          // Check if it looks like a valid bech32 address (any chain)
          // Bech32 addresses typically have format: prefix + '1' + alphanumeric
          // and are at least 20 characters long
          if (addr.includes('1') && addr.length > 20 && /^[a-z0-9]+$/.test(addr)) {
            addresses.add(addr)
            break // Use first valid address found
          }
        }
      }
    }
  })

  const latestBlock = blocks[0]
  // Try multiple paths for validator count
  const validators =
    latestBlock?.data?.block?.last_commit?.signatures?.length ||
    latestBlock?.data?.block?.lastCommit?.signatures?.length ||
    latestBlock?.data?.lastCommit?.signatures?.length ||
    0

  return {
    latestHeight: latestBlock?.id || 0,
    totalTransactions: totalTxs,
    avgBlockTime,
    activeValidators: validators,
    totalBlocks,
    lastBlockTime: latestBlock?.data?.block?.header?.time || new Date().toISOString(),
    txPerBlock: totalBlocks > 0 ? Math.round(totalTxs / totalBlocks) : 0,
    successRate,
    avgGasUsed,
    uniqueAddresses: addresses.size
  }
}

export function NetworkMetricsCard() {
  const { data: metrics, isLoading } = useQuery({
    queryKey: ['network-metrics', appConfig.analytics.networkBlocksWindow, appConfig.analytics.networkTxWindow, appConfig.analytics.networkMessageWindow],
    queryFn: getNetworkMetrics,
    refetchInterval: appConfig.analytics.networkRefetchMs,
  })

  if (isLoading || !metrics) {
    return (
      <Card>
        <CardHeader>
          <CardTitle>Network Overview</CardTitle>
          <CardDescription>Loading metrics...</CardDescription>
        </CardHeader>
        <CardContent>
          <div className="animate-pulse space-y-4">
            <div className="grid grid-cols-2 md:grid-cols-3 lg:grid-cols-4 gap-4">
              {[...Array(8)].map((_, i) => (
                <div key={i} className="space-y-2">
                  <div className="h-8 bg-muted rounded"></div>
                  <div className="h-4 bg-muted rounded w-2/3"></div>
                </div>
              ))}
            </div>
          </div>
        </CardContent>
      </Card>
    )
  }

  // Calculate time since last block
  const timeSinceLastBlock = Math.floor(
    (Date.now() - new Date(metrics.lastBlockTime).getTime()) / 1000
  )

  // Format large numbers
  const formatNumber = (num: number) => {
    if (num >= 1000000) return `${(num / 1000000).toFixed(2)}M`
    if (num >= 1000) return `${(num / 1000).toFixed(1)}K`
    return num.toString()
  }

  const metricsData = [
    {
      icon: Activity,
      label: 'Latest Block',
      value: metrics.latestHeight.toLocaleString(),
      subtext: `${timeSinceLastBlock}s ago`,
      color: 'text-blue-500'
    },
    {
      icon: Database,
      label: 'Total Transactions',
      value: formatNumber(metrics.totalTransactions),
      subtext: `${metrics.txPerBlock} per block`,
      color: 'text-green-500'
    },
    {
      icon: Clock,
      label: 'Block Time',
      value: `${metrics.avgBlockTime.toFixed(2)}s`,
      subtext: 'average',
      color: 'text-purple-500'
    },
    {
      icon: Users,
      label: 'Active Validators',
      value: metrics.activeValidators.toString(),
      subtext: 'participating',
      color: 'text-orange-500'
    },
    {
      icon: TrendingUp,
      label: 'Success Rate',
      value: `${metrics.successRate.toFixed(1)}%`,
      subtext: 'transactions',
      color: 'text-emerald-500'
    },
    {
      icon: Zap,
      label: 'Avg Gas Used',
      value: formatNumber(metrics.avgGasUsed),
      subtext: 'per transaction',
      color: 'text-yellow-500'
    },
    {
      icon: Database,
      label: 'Total Blocks',
      value: formatNumber(metrics.totalBlocks),
      subtext: 'indexed',
      color: 'text-indigo-500'
    },
    {
      icon: Users,
      label: 'Active Addresses',
      value: metrics.uniqueAddresses.toString(),
      subtext: 'recent activity',
      color: 'text-pink-500'
    }
  ]

  return (
    <Card>
      <CardHeader>
        <CardTitle className="text-2xl">Network Overview</CardTitle>
        <CardDescription>
          Real-time metrics and statistics for the blockchain network
        </CardDescription>
      </CardHeader>
      <CardContent>
        <div className="grid grid-cols-2 md:grid-cols-3 lg:grid-cols-4 gap-6">
          {metricsData.map((metric, index) => {
            const Icon = metric.icon
            return (
              <div key={index} className="space-y-2">
                <div className="flex items-center gap-2">
                  <Icon className={`h-5 w-5 ${metric.color}`} />
                  <span className="text-sm font-medium text-muted-foreground">
                    {metric.label}
                  </span>
                </div>
                <div className="space-y-1">
                  <div className="text-2xl font-bold">{metric.value}</div>
                  <div className="text-xs text-muted-foreground">{metric.subtext}</div>
                </div>
              </div>
            )
          })}
        </div>
      </CardContent>
    </Card>
  )
}<|MERGE_RESOLUTION|>--- conflicted
+++ resolved
@@ -1,262 +1,334 @@
-import { Card, CardContent, CardDescription, CardHeader, CardTitle } from '@/components/ui/card'
-import { Activity, TrendingUp, Clock, Database, Users, Zap } from 'lucide-react'
-import { useQuery } from '@tanstack/react-query'
-<<<<<<< HEAD
-import { YaciAPIClient } from '@/lib/api/client'
-import { getPublicPostgrestUrl } from "@/config/env";
-
-const client = new YaciAPIClient()
-=======
-import { api } from '@/lib/api'
-import { appConfig } from '@/config/app'
->>>>>>> 5b519668
+import { useQuery } from "@tanstack/react-query"
+import { Activity, Clock, Database, TrendingUp, Users, Zap } from "lucide-react"
+import {
+	Card,
+	CardContent,
+	CardDescription,
+	CardHeader,
+	CardTitle
+} from "@/components/ui/card"
+import { appConfig } from "@/config/app"
+import { api } from "@/lib/api"
 
 interface NetworkMetrics {
-  latestHeight: number
-  totalTransactions: number
-  avgBlockTime: number
-  activeValidators: number
-  totalBlocks: number
-  lastBlockTime: string
-  txPerBlock: number
-  successRate: number
-  avgGasUsed: number
-  uniqueAddresses: number
+	latestHeight: number
+	totalTransactions: number
+	avgBlockTime: number
+	activeValidators: number
+	totalBlocks: number
+	lastBlockTime: string
+	txPerBlock: number
+	successRate: number
+	avgGasUsed: number
+	uniqueAddresses: number
 }
 
 async function getNetworkMetrics(): Promise<NetworkMetrics> {
-  const baseUrl = getPublicPostgrestUrl()
-
-  // Fetch multiple data points in parallel
-  const [blocksResponse, txResponse, messagesResponse] = await Promise.all([
-    fetch(
-      `${baseUrl}/blocks_raw?order=id.desc&limit=${appConfig.analytics.networkBlocksWindow}`,
-      { headers: { 'Prefer': 'count=exact' } }
-    ),
-    fetch(
-      `${baseUrl}/transactions_main?order=height.desc&limit=${appConfig.analytics.networkTxWindow}`,
-      { headers: { 'Prefer': 'count=exact' } }
-    ),
-    fetch(
-      `${baseUrl}/messages_main?select=sender,mentions,metadata&order=id.desc&limit=${appConfig.analytics.networkMessageWindow}`,
-      { headers: { 'Prefer': 'count=exact' } }
-    )
-  ])
-
-  const blocks = await blocksResponse.json()
-  const transactions = await txResponse.json()
-  const totalBlocks = parseInt(blocksResponse.headers.get('content-range')?.split('/')[1] || '0')
-  const totalTxs = parseInt(txResponse.headers.get('content-range')?.split('/')[1] || '0')
-
-  // Calculate average block time
-  let avgBlockTime = 6.0
-  const blockTimes: number[] = []
-  for (let i = 0; i < Math.min(blocks.length - 1, 50); i++) {
-    const currentTime = new Date(blocks[i].data?.block?.header?.time).getTime()
-    const previousTime = new Date(blocks[i + 1].data?.block?.header?.time).getTime()
-    const diff = (currentTime - previousTime) / 1000
-    if (diff > 0 && diff < 100) {
-      blockTimes.push(diff)
-    }
-  }
-  if (blockTimes.length > 0) {
-    avgBlockTime = blockTimes.reduce((a, b) => a + b, 0) / blockTimes.length
-  }
-
-  // Calculate success rate (error field is null for successful transactions)
-  const successfulTxs = transactions.filter((tx: any) => !tx.error || tx.error === null).length
-  const successRate = transactions.length > 0 ? (successfulTxs / transactions.length) * 100 : 100
-
-  // Calculate average gas used from fee field (fee.gasLimit contains the gas)
-  const gasValues: number[] = transactions
-    .filter((tx: any) => tx.fee?.gasLimit)
-    .map((tx: any) => parseInt(tx.fee.gasLimit, 10))
-  const avgGasUsed = gasValues.length > 0
-    ? Math.round(gasValues.reduce((a: number, b: number) => a + b, 0) / gasValues.length)
-    : 0
-
-  // Get unique signer addresses from messages
-  const messages = await messagesResponse.json()
-  const addresses = new Set<string>()
-
-  // Extract unique addresses from messages
-  messages.forEach((msg: any) => {
-    // Add direct sender if available
-    if (msg.sender && msg.sender.trim() !== '') {
-      addresses.add(msg.sender)
-    }
-
-    // For messages without sender, extract from metadata
-    if (!msg.sender && msg.metadata) {
-      // Common signer fields in metadata
-      const signerFields = ['delegatorAddress', 'sender', 'from_address', 'depositor', 'granter', 'validator', 'creator', 'owner']
-      for (const field of signerFields) {
-        if (msg.metadata[field] && typeof msg.metadata[field] === 'string') {
-          const addr = msg.metadata[field]
-          // Check if it looks like a valid bech32 address (any chain)
-          // Bech32 addresses typically have format: prefix + '1' + alphanumeric
-          // and are at least 20 characters long
-          if (addr.includes('1') && addr.length > 20 && /^[a-z0-9]+$/.test(addr)) {
-            addresses.add(addr)
-            break // Use first valid address found
-          }
-        }
-      }
-    }
-  })
-
-  const latestBlock = blocks[0]
-  // Try multiple paths for validator count
-  const validators =
-    latestBlock?.data?.block?.last_commit?.signatures?.length ||
-    latestBlock?.data?.block?.lastCommit?.signatures?.length ||
-    latestBlock?.data?.lastCommit?.signatures?.length ||
-    0
-
-  return {
-    latestHeight: latestBlock?.id || 0,
-    totalTransactions: totalTxs,
-    avgBlockTime,
-    activeValidators: validators,
-    totalBlocks,
-    lastBlockTime: latestBlock?.data?.block?.header?.time || new Date().toISOString(),
-    txPerBlock: totalBlocks > 0 ? Math.round(totalTxs / totalBlocks) : 0,
-    successRate,
-    avgGasUsed,
-    uniqueAddresses: addresses.size
-  }
+	const baseUrl = getPublicPostgrestUrl()
+
+	// Fetch multiple data points in parallel
+	const [blocksResponse, txResponse, messagesResponse] = await Promise.all([
+		fetch(
+			`${baseUrl}/blocks_raw?order=id.desc&limit=${appConfig.analytics.networkBlocksWindow}`,
+			{ headers: { Prefer: "count=exact" } }
+		),
+		fetch(
+			`${baseUrl}/transactions_main?order=height.desc&limit=${appConfig.analytics.networkTxWindow}`,
+			{ headers: { Prefer: "count=exact" } }
+		),
+		fetch(
+			`${baseUrl}/messages_main?select=sender,mentions,metadata&order=id.desc&limit=${appConfig.analytics.networkMessageWindow}`,
+			{ headers: { Prefer: "count=exact" } }
+		)
+	])
+
+	const blocks = await blocksResponse.json()
+	const transactions = await txResponse.json()
+	const totalBlocks = parseInt(
+		blocksResponse.headers.get("content-range")?.split("/")[1] || "0"
+	)
+	const totalTxs = parseInt(
+		txResponse.headers.get("content-range")?.split("/")[1] || "0"
+	)
+
+	// Calculate average block time
+	let avgBlockTime = 6.0
+	const blockTimes: number[] = []
+	for (let i = 0; i < Math.min(blocks.length - 1, 50); i++) {
+		const currentTime = new Date(blocks[i].data?.block?.header?.time).getTime()
+		const previousTime = new Date(
+			blocks[i + 1].data?.block?.header?.time
+		).getTime()
+		const diff = (currentTime - previousTime) / 1000
+		if (diff > 0 && diff < 100) {
+			blockTimes.push(diff)
+		}
+	}
+	if (blockTimes.length > 0) {
+		avgBlockTime = blockTimes.reduce((a, b) => a + b, 0) / blockTimes.length
+	}
+
+	// Calculate success rate (error field is null for successful transactions)
+	const successfulTxs = transactions.filter(
+		(tx: any) => !tx.error || tx.error === null
+	).length
+	const successRate =
+		transactions.length > 0 ? (successfulTxs / transactions.length) * 100 : 100
+
+	// Calculate average gas used from fee field (fee.gasLimit contains the gas)
+	const gasValues: number[] = transactions
+		.filter((tx: any) => tx.fee?.gasLimit)
+		.map((tx: any) => parseInt(tx.fee.gasLimit, 10))
+	const avgGasUsed =
+		gasValues.length > 0
+			? Math.round(
+					gasValues.reduce((a: number, b: number) => a + b, 0) /
+						gasValues.length
+				)
+			: 0
+
+	// Get unique signer addresses from messages
+	const messages = await messagesResponse.json()
+	const addresses = new Set<string>()
+
+	// Extract unique addresses from messages
+	messages.forEach((msg: any) => {
+		// Add direct sender if available
+		if (msg.sender && msg.sender.trim() !== "") {
+			addresses.add(msg.sender)
+		}
+
+		// For messages without sender, extract from metadata
+		if (!msg.sender && msg.metadata) {
+			// Common signer fields in metadata
+			const signerFields = [
+				"delegatorAddress",
+				"sender",
+				"from_address",
+				"depositor",
+				"granter",
+				"validator",
+				"creator",
+				"owner"
+			]
+			for (const field of signerFields) {
+				if (msg.metadata[field] && typeof msg.metadata[field] === "string") {
+					const addr = msg.metadata[field]
+					// Check if it looks like a valid bech32 address (any chain)
+					// Bech32 addresses typically have format: prefix + '1' + alphanumeric
+					// and are at least 20 characters long
+					if (
+						addr.includes("1") &&
+						addr.length > 20 &&
+						/^[a-z0-9]+$/.test(addr)
+					) {
+						addresses.add(addr)
+						break // Use first valid address found
+					}
+				}
+			}
+		}
+	})
+
+	const latestBlock = blocks[0]
+	// Try multiple paths for validator count
+	const validators =
+		latestBlock?.data?.block?.last_commit?.signatures?.length ||
+		latestBlock?.data?.block?.lastCommit?.signatures?.length ||
+		latestBlock?.data?.lastCommit?.signatures?.length ||
+		0
+
+	return {
+		latestHeight: latestBlock?.id || 0,
+		totalTransactions: totalTxs,
+		avgBlockTime,
+		activeValidators: validators,
+		totalBlocks,
+		lastBlockTime:
+			latestBlock?.data?.block?.header?.time || new Date().toISOString(),
+		txPerBlock: totalBlocks > 0 ? Math.round(totalTxs / totalBlocks) : 0,
+		successRate,
+		avgGasUsed,
+		uniqueAddresses: addresses.size
+	}
 }
 
 export function NetworkMetricsCard() {
-  const { data: metrics, isLoading } = useQuery({
-    queryKey: ['network-metrics', appConfig.analytics.networkBlocksWindow, appConfig.analytics.networkTxWindow, appConfig.analytics.networkMessageWindow],
-    queryFn: getNetworkMetrics,
-    refetchInterval: appConfig.analytics.networkRefetchMs,
-  })
-
-  if (isLoading || !metrics) {
-    return (
-      <Card>
-        <CardHeader>
-          <CardTitle>Network Overview</CardTitle>
-          <CardDescription>Loading metrics...</CardDescription>
-        </CardHeader>
-        <CardContent>
-          <div className="animate-pulse space-y-4">
-            <div className="grid grid-cols-2 md:grid-cols-3 lg:grid-cols-4 gap-4">
-              {[...Array(8)].map((_, i) => (
-                <div key={i} className="space-y-2">
-                  <div className="h-8 bg-muted rounded"></div>
-                  <div className="h-4 bg-muted rounded w-2/3"></div>
-                </div>
-              ))}
-            </div>
-          </div>
-        </CardContent>
-      </Card>
-    )
-  }
-
-  // Calculate time since last block
-  const timeSinceLastBlock = Math.floor(
-    (Date.now() - new Date(metrics.lastBlockTime).getTime()) / 1000
-  )
-
-  // Format large numbers
-  const formatNumber = (num: number) => {
-    if (num >= 1000000) return `${(num / 1000000).toFixed(2)}M`
-    if (num >= 1000) return `${(num / 1000).toFixed(1)}K`
-    return num.toString()
-  }
-
-  const metricsData = [
-    {
-      icon: Activity,
-      label: 'Latest Block',
-      value: metrics.latestHeight.toLocaleString(),
-      subtext: `${timeSinceLastBlock}s ago`,
-      color: 'text-blue-500'
-    },
-    {
-      icon: Database,
-      label: 'Total Transactions',
-      value: formatNumber(metrics.totalTransactions),
-      subtext: `${metrics.txPerBlock} per block`,
-      color: 'text-green-500'
-    },
-    {
-      icon: Clock,
-      label: 'Block Time',
-      value: `${metrics.avgBlockTime.toFixed(2)}s`,
-      subtext: 'average',
-      color: 'text-purple-500'
-    },
-    {
-      icon: Users,
-      label: 'Active Validators',
-      value: metrics.activeValidators.toString(),
-      subtext: 'participating',
-      color: 'text-orange-500'
-    },
-    {
-      icon: TrendingUp,
-      label: 'Success Rate',
-      value: `${metrics.successRate.toFixed(1)}%`,
-      subtext: 'transactions',
-      color: 'text-emerald-500'
-    },
-    {
-      icon: Zap,
-      label: 'Avg Gas Used',
-      value: formatNumber(metrics.avgGasUsed),
-      subtext: 'per transaction',
-      color: 'text-yellow-500'
-    },
-    {
-      icon: Database,
-      label: 'Total Blocks',
-      value: formatNumber(metrics.totalBlocks),
-      subtext: 'indexed',
-      color: 'text-indigo-500'
-    },
-    {
-      icon: Users,
-      label: 'Active Addresses',
-      value: metrics.uniqueAddresses.toString(),
-      subtext: 'recent activity',
-      color: 'text-pink-500'
-    }
-  ]
-
-  return (
-    <Card>
-      <CardHeader>
-        <CardTitle className="text-2xl">Network Overview</CardTitle>
-        <CardDescription>
-          Real-time metrics and statistics for the blockchain network
-        </CardDescription>
-      </CardHeader>
-      <CardContent>
-        <div className="grid grid-cols-2 md:grid-cols-3 lg:grid-cols-4 gap-6">
-          {metricsData.map((metric, index) => {
-            const Icon = metric.icon
-            return (
-              <div key={index} className="space-y-2">
-                <div className="flex items-center gap-2">
-                  <Icon className={`h-5 w-5 ${metric.color}`} />
-                  <span className="text-sm font-medium text-muted-foreground">
-                    {metric.label}
-                  </span>
-                </div>
-                <div className="space-y-1">
-                  <div className="text-2xl font-bold">{metric.value}</div>
-                  <div className="text-xs text-muted-foreground">{metric.subtext}</div>
-                </div>
-              </div>
-            )
-          })}
-        </div>
-      </CardContent>
-    </Card>
-  )
+	const { data: metrics, isLoading } = useQuery({
+		queryKey: [
+			"network-metrics",
+			appConfig.analytics.networkBlocksWindow,
+			appConfig.analytics.networkTxWindow,
+			appConfig.analytics.networkMessageWindow
+		],
+		queryFn: getNetworkMetrics,
+		refetchInterval: appConfig.analytics.networkRefetchMs
+	})
+
+	if (isLoading || !metrics) {
+		return (
+			<Card>
+				<CardHeader>
+					<CardTitle>Network Overview</CardTitle>
+					<CardDescription>Loading metrics...</CardDescription>
+				</CardHeader>
+				<CardContent>
+					<div className="animate-pulse space-y-4">
+						<div className="grid grid-cols-2 md:grid-cols-3 lg:grid-cols-4 gap-4">
+							{[...Array(8)].map((_, i) => (
+								<div key={i} className="space-y-2">
+									<div className="h-8 bg-muted rounded"></div>
+									<div className="h-4 bg-muted rounded w-2/3"></div>
+								</div>
+							))}
+						</div>
+					</div>
+				</CardContent>
+			</Card>
+		)
+	}
+
+	// Calculate time since last block
+	const timeSinceLastBlock = Math.floor(
+		(Date.now() - new Date(metrics.lastBlockTime).getTime()) / 1000
+	)
+
+	// Format large numbers
+	const formatNumber = (num: number) => {
+		if (num >= 1000000) return `${(num / 1000000).toFixed(2)}M`
+		if (num >= 1000) return `${(num / 1000).toFixed(1)}K`
+		return num.toString()
+	}
+
+	const metricsData = [
+		{
+			icon: Activity,
+			label: "Latest Block",
+			value: metrics.latestHeight.toLocaleString(),
+			subtext: `${timeSinceLastBlock}s ago`,
+			color: "text-blue-500"
+		},
+		{
+			icon: Database,
+			label: "Total Transactions",
+			value: formatNumber(metrics.totalTransactions),
+			subtext: `${metrics.txPerBlock} per block`,
+			color: "text-green-500"
+		},
+		{
+			icon: Clock,
+			label: "Block Time",
+			value: `${metrics.avgBlockTime.toFixed(2)}s`,
+			subtext: "average",
+			color: "text-purple-500"
+		},
+		{
+			icon: Users,
+			label: "Active Validators",
+			value: metrics.activeValidators.toString(),
+			subtext: "participating",
+			color: "text-orange-500"
+		},
+		{
+			icon: TrendingUp,
+			label: "Success Rate",
+			value: `${metrics.successRate.toFixed(1)}%`,
+			subtext: "transactions",
+			color: "text-emerald-500"
+		},
+		{
+			icon: Zap,
+			label: "Avg Gas Used",
+			value: formatNumber(metrics.avgGasUsed),
+			subtext: "per transaction",
+			color: "text-yellow-500"
+		},
+		{
+			icon: Database,
+			label: "Total Blocks",
+			value: formatNumber(metrics.totalBlocks),
+			subtext: "indexed",
+			color: "text-indigo-500"
+		},
+		{
+			icon: Users,
+			label: "Active Addresses",
+			value: metrics.uniqueAddresses.toString(),
+			subtext: "recent activity",
+			color: "text-pink-500"
+		}
+	]
+
+	return (
+		<Card>
+			<CardHeader>
+				<CardTitle className="text-2xl">Network Overview</CardTitle>
+				<CardDescription>
+					Real-time metrics and statistics for the blockchain network
+				</CardDescription>
+			</CardHeader>
+			<CardContent>
+				<div className="grid grid-cols-2 md:grid-cols-3 lg:grid-cols-4 gap-6">
+					{metricsData.map((metric, index) => {
+						const Icon = metric.icon
+						return (
+							<div key={index} className="space-y-2">
+								<div className="flex items-center gap-2">
+									<Icon className={`h-5 w-5 ${metric.color}`} />
+									<span className="text-sm font-medium text-muted-foreground">
+										{metric.label}
+									</span>
+								</div>
+								<div className="space-y-1">
+									<div className="text-2xl font-bold">{metric.value}</div>
+									<div className="text-xs text-muted-foreground">
+										{metric.subtext}
+									</div>
+								</div>
+							</div>
+						)
+					})}
+				</div>
+			</CardContent>
+		</Card>
+	)
+}
+			subtext: "recent activity",
+			color: "text-pink-500"
+		}
+	]
+
+	return (
+		<Card>
+			<CardHeader>
+				<CardTitle className="text-2xl">Network Overview</CardTitle>
+				<CardDescription>
+					Real-time metrics and statistics for the blockchain network
+				</CardDescription>
+			</CardHeader>
+			<CardContent>
+				<div className="grid grid-cols-2 md:grid-cols-3 lg:grid-cols-4 gap-6">
+					{metricsData.map((metric, index) => {
+						const Icon = metric.icon
+						return (
+							<div key={index} className="space-y-2">
+								<div className="flex items-center gap-2">
+									<Icon className={`h-5 w-5 ${metric.color}`} />
+									<span className="text-sm font-medium text-muted-foreground">
+										{metric.label}
+									</span>
+								</div>
+								<div className="space-y-1">
+									<div className="text-2xl font-bold">{metric.value}</div>
+									<div className="text-xs text-muted-foreground">
+										{metric.subtext}
+									</div>
+								</div>
+							</div>
+						)
+					})}
+				</div>
+			</CardContent>
+		</Card>
+	)
 }