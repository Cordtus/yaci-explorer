import { Card, CardContent, CardDescription, CardHeader, CardTitle } from '@/components/ui/card'
import ReactECharts from 'echarts-for-react'
import { useQuery } from '@tanstack/react-query'
import { TrendingUp } from 'lucide-react'
<<<<<<< HEAD
import { appConfig } from '@/config/app'
=======
import { YaciAPIClient } from '@yaci/database-client'

const client = new YaciAPIClient(import.meta.env.VITE_POSTGREST_URL)
>>>>>>> 7ffe480c

interface VolumeData {
  time: string
  count: number
  gasUsed: number
}

<<<<<<< HEAD
async function getTransactionVolume(hours: number): Promise<VolumeData[]> {
  const baseUrl = import.meta.env.VITE_POSTGREST_URL
  if (!baseUrl) {
    throw new Error('VITE_POSTGREST_URL environment variable is not set')
  }
  const hoursAgo = new Date(Date.now() - hours * 60 * 60 * 1000).toISOString()
=======
async function getTransactionVolume(hours: number = 24): Promise<VolumeData[]> {
  // Get hourly volume from client
  const hourlyVolume = await client.getHourlyTransactionVolume(hours)
>>>>>>> 7ffe480c

  // Convert to VolumeData format with empty hours filled in
  const hoursAgo = new Date(Date.now() - hours * 60 * 60 * 1000)
  const volumeMap = new Map(hourlyVolume.map(d => [d.hour, d.count]))

  const result: VolumeData[] = []
  const endTime = new Date()

  for (let time = new Date(hoursAgo); time <= endTime; time.setHours(time.getHours() + 1)) {
    const hourStr = `${time.toISOString().split('T')[0]} ${time.getHours().toString().padStart(2, '0')}:00`
    result.push({
      time: time.toISOString().substring(0, 13) + ':00:00',
      count: volumeMap.get(hourStr) || 0,
      gasUsed: 0 // Gas data not available from hourly aggregation
    })
  }

  return result
}

export function TransactionVolumeChart() {
  const { data, isLoading } = useQuery({
    queryKey: ['transaction-volume', appConfig.analytics.transactionVolumeHours],
    queryFn: () => getTransactionVolume(appConfig.analytics.transactionVolumeHours),
    refetchInterval: appConfig.analytics.transactionVolumeRefetchMs,
  })
  const hoursLabel = appConfig.analytics.transactionVolumeHours.toLocaleString()

  if (isLoading || !data || data.length === 0) {
    return (
      <Card>
        <CardHeader>
          <CardTitle className="flex items-center gap-2">
            <TrendingUp className="h-5 w-5" />
            Transaction Volume
          </CardTitle>
          <CardDescription>{hoursLabel}-hour transaction activity</CardDescription>
        </CardHeader>
        <CardContent>
          <div className="h-[300px] flex items-center justify-center text-muted-foreground">
            Loading chart data...
          </div>
        </CardContent>
      </Card>
    )
  }

  // Calculate statistics
  const totalTx = data.reduce((sum, d) => sum + d.count, 0)
  const avgTxPerHour = Math.round(totalTx / data.length)
  const peakHour = data.reduce((max, d) => d.count > max.count ? d : max, data[0])

  const option = {
    tooltip: {
      trigger: 'axis',
      axisPointer: {
        type: 'cross',
        label: {
          backgroundColor: '#6a7985'
        }
      },
      formatter: (params: any) => {
        const date = new Date(params[0].axisValue)
        const timeStr = date.toLocaleTimeString([], { hour: '2-digit', minute: '2-digit' })
        return `
          <div style="font-size: 12px;">
            <strong>${timeStr}</strong><br/>
            Transactions: ${params[0].value}<br/>
            Gas Used: ${(params[1].value / 1000000).toFixed(2)}M
          </div>
        `
      }
    },
    legend: {
      data: ['Transactions', 'Gas Used'],
      bottom: 0
    },
    grid: {
      left: '3%',
      right: '4%',
      bottom: '15%',
      top: '10%',
      containLabel: true
    },
    xAxis: {
      type: 'category',
      boundaryGap: false,
      data: data.map(d => d.time),
      axisLabel: {
        formatter: (value: string) => {
          const date = new Date(value)
          return date.toLocaleTimeString([], { hour: '2-digit' })
        },
        interval: Math.floor(data.length / 8) // Show ~8 labels
      }
    },
    yAxis: [
      {
        type: 'value',
        name: 'Transactions',
        position: 'left',
        axisLabel: {
          formatter: '{value}'
        },
        axisLine: {
          show: true,
          lineStyle: {
            color: '#3b82f6'
          }
        }
      },
      {
        type: 'value',
        name: 'Gas (M)',
        position: 'right',
        axisLabel: {
          formatter: (value: number) => (value / 1000000).toFixed(1)
        },
        axisLine: {
          show: true,
          lineStyle: {
            color: '#10b981'
          }
        }
      }
    ],
    series: [
      {
        name: 'Transactions',
        type: 'line',
        smooth: true,
        symbol: 'circle',
        symbolSize: 4,
        sampling: 'average',
        itemStyle: {
          color: '#3b82f6'
        },
        areaStyle: {
          color: {
            type: 'linear',
            x: 0,
            y: 0,
            x2: 0,
            y2: 1,
            colorStops: [{
              offset: 0, color: 'rgba(59, 130, 246, 0.2)'
            }, {
              offset: 1, color: 'rgba(59, 130, 246, 0.05)'
            }]
          }
        },
        data: data.map(d => d.count)
      },
      {
        name: 'Gas Used',
        type: 'line',
        smooth: true,
        yAxisIndex: 1,
        symbol: 'none',
        sampling: 'average',
        itemStyle: {
          color: '#10b981'
        },
        lineStyle: {
          width: 2,
          type: 'dashed'
        },
        data: data.map(d => d.gasUsed)
      }
    ]
  }

  return (
    <Card>
      <CardHeader>
        <CardTitle className="flex items-center gap-2">
          <TrendingUp className="h-5 w-5" />
          Transaction Volume
        </CardTitle>
        <CardDescription>
          Last {hoursLabel}h • {totalTx.toLocaleString()} total • {avgTxPerHour} avg/hour • Peak: {peakHour.count} at {new Date(peakHour.time).toLocaleTimeString([], { hour: '2-digit', minute: '2-digit' })}
        </CardDescription>
      </CardHeader>
      <CardContent className="p-4">
        <ReactECharts option={option} style={{ height: '300px' }} opts={{ renderer: 'canvas' }} />
      </CardContent>
    </Card>
  )
}<|MERGE_RESOLUTION|>--- conflicted
+++ resolved
@@ -2,13 +2,10 @@
 import ReactECharts from 'echarts-for-react'
 import { useQuery } from '@tanstack/react-query'
 import { TrendingUp } from 'lucide-react'
-<<<<<<< HEAD
+import { YaciAPIClient } from '@yaci/database-client'
 import { appConfig } from '@/config/app'
-=======
-import { YaciAPIClient } from '@yaci/database-client'
 
 const client = new YaciAPIClient(import.meta.env.VITE_POSTGREST_URL)
->>>>>>> 7ffe480c
 
 interface VolumeData {
   time: string
@@ -16,18 +13,9 @@
   gasUsed: number
 }
 
-<<<<<<< HEAD
-async function getTransactionVolume(hours: number): Promise<VolumeData[]> {
-  const baseUrl = import.meta.env.VITE_POSTGREST_URL
-  if (!baseUrl) {
-    throw new Error('VITE_POSTGREST_URL environment variable is not set')
-  }
-  const hoursAgo = new Date(Date.now() - hours * 60 * 60 * 1000).toISOString()
-=======
 async function getTransactionVolume(hours: number = 24): Promise<VolumeData[]> {
   // Get hourly volume from client
   const hourlyVolume = await client.getHourlyTransactionVolume(hours)
->>>>>>> 7ffe480c
 
   // Convert to VolumeData format with empty hours filled in
   const hoursAgo = new Date(Date.now() - hours * 60 * 60 * 1000)
@@ -208,7 +196,7 @@
           Transaction Volume
         </CardTitle>
         <CardDescription>
-          Last {hoursLabel}h • {totalTx.toLocaleString()} total • {avgTxPerHour} avg/hour • Peak: {peakHour.count} at {new Date(peakHour.time).toLocaleTimeString([], { hour: '2-digit', minute: '2-digit' })}
+          Last {hoursLabel}h * {totalTx.toLocaleString()} total * {avgTxPerHour} avg/hour * Peak: {peakHour.count} at {new Date(peakHour.time).toLocaleTimeString([], { hour: '2-digit', minute: '2-digit' })}
         </CardDescription>
       </CardHeader>
       <CardContent className="p-4">
