import { Card, CardContent, CardDescription, CardHeader, CardTitle } from '@/components/ui/card'
import { useQuery } from '@tanstack/react-query'
import { BarChart3, TrendingUp, TrendingDown, Minus } from 'lucide-react'
<<<<<<< HEAD
import { appConfig } from '@/config/app'
=======
import { YaciAPIClient } from '@yaci/database-client'

const client = new YaciAPIClient(import.meta.env.VITE_POSTGREST_URL)
>>>>>>> 7ffe480c

interface MessageTypeStats {
  type: string
  count: number
  percentage: number
  trend?: 'up' | 'down' | 'stable'
}

async function getTopMessageTypes(): Promise<MessageTypeStats[]> {
<<<<<<< HEAD
  const baseUrl = import.meta.env.VITE_POSTGREST_URL
  if (!baseUrl) {
    throw new Error('VITE_POSTGREST_URL environment variable is not set')
  }

  const response = await fetch(
    `${baseUrl}/messages_main?select=type&order=id.desc&limit=${appConfig.analytics.messageSampleLimit}`
  )

  if (!response.ok) {
    throw new Error('Failed to fetch message types')
  }
=======
  // Use the client's getTransactionTypeDistribution method
  const typeData = await client.getTransactionTypeDistribution()
>>>>>>> 7ffe480c

  // Calculate total and percentages
  const total = typeData.reduce((sum, d) => sum + d.count, 0)

  const stats: MessageTypeStats[] = typeData.map(({ type, count }) => {
    // Simplify type names (remove module path)
    const simplifiedType = type.split('.').pop() || type
    return {
      type: simplifiedType,
      count,
      percentage: (count / total) * 100,
<<<<<<< HEAD
      trend: 'stable' as const // In a real app, you'd compare with previous period
    }))
    .sort((a, b) => b.count - a.count)
    .slice(0, appConfig.analytics.messageTopN)
=======
      trend: 'stable' as const
    }
  })
>>>>>>> 7ffe480c

  return stats
}

export function TopMessageTypesCard() {
  const { data, isLoading } = useQuery({
    queryKey: ['top-message-types', appConfig.analytics.messageSampleLimit, appConfig.analytics.messageTopN],
    queryFn: getTopMessageTypes,
    refetchInterval: appConfig.analytics.messageRefetchMs,
  })
  const sampleLimitLabel = appConfig.analytics.messageSampleLimit.toLocaleString()

  if (isLoading || !data) {
    return (
      <Card>
        <CardHeader>
          <CardTitle className="flex items-center gap-2">
            <BarChart3 className="h-5 w-5" />
            Top Message Types
          </CardTitle>
          <CardDescription>Most frequently used message types</CardDescription>
        </CardHeader>
        <CardContent>
          <div className="space-y-2">
            {[...Array(5)].map((_, i) => (
              <div key={i} className="animate-pulse">
                <div className="h-8 bg-muted rounded"></div>
              </div>
            ))}
          </div>
        </CardContent>
      </Card>
    )
  }

  const maxCount = Math.max(...data.map(d => d.count))

  // Color classes for the bars
  const getColorClass = (index: number) => {
    const colors = [
      'bg-blue-500',
      'bg-green-500',
      'bg-purple-500',
      'bg-orange-500',
      'bg-pink-500',
      'bg-indigo-500',
      'bg-yellow-500',
      'bg-red-500',
      'bg-teal-500',
      'bg-cyan-500'
    ]
    return colors[index % colors.length]
  }

  const getTrendIcon = (trend?: string) => {
    switch (trend) {
      case 'up':
        return <TrendingUp className="h-3 w-3 text-green-500" />
      case 'down':
        return <TrendingDown className="h-3 w-3 text-red-500" />
      default:
        return <Minus className="h-3 w-3 text-muted-foreground" />
    }
  }

  return (
    <Card>
      <CardHeader>
        <CardTitle className="flex items-center gap-2">
          <BarChart3 className="h-5 w-5" />
          Top Message Types
        </CardTitle>
        <CardDescription>
          Distribution of the most frequently used message types (last {sampleLimitLabel} messages)
        </CardDescription>
      </CardHeader>
      <CardContent>
        <div className="space-y-4">
          {data.map((stat, index) => (
            <div key={stat.type} className="space-y-2">
              <div className="flex items-center justify-between text-sm">
                <div className="flex items-center gap-2">
                  <span className="font-mono text-xs text-muted-foreground">
                    #{index + 1}
                  </span>
                  <span className="font-medium truncate max-w-[200px]" title={stat.type}>
                    {stat.type}
                  </span>
                  {getTrendIcon(stat.trend)}
                </div>
                <div className="flex items-center gap-3 text-sm">
                  <span className="text-muted-foreground">
                    {stat.percentage.toFixed(1)}%
                  </span>
                  <span className="font-mono font-medium">
                    {stat.count.toLocaleString()}
                  </span>
                </div>
              </div>
              <div className="relative h-6 bg-muted rounded-md overflow-hidden">
                <div
                  className={`absolute inset-y-0 left-0 ${getColorClass(index)} opacity-80 transition-all duration-500`}
                  style={{ width: `${(stat.count / maxCount) * 100}%` }}
                />
                <div className="absolute inset-0 flex items-center px-2">
                  <span className="text-xs font-medium text-white mix-blend-difference">
                    {stat.count > 1000 ? `${(stat.count / 1000).toFixed(1)}k` : stat.count}
                  </span>
                </div>
              </div>
            </div>
          ))}
        </div>

        <div className="mt-4 pt-4 border-t">
          <div className="grid grid-cols-2 gap-4 text-sm">
            <div>
              <span className="text-muted-foreground">Total Messages:</span>
              <span className="ml-2 font-medium">
                {data.reduce((sum, d) => sum + d.count, 0).toLocaleString()}
              </span>
            </div>
            <div>
              <span className="text-muted-foreground">Unique Types:</span>
              <span className="ml-2 font-medium">{data.length}</span>
            </div>
          </div>
        </div>
      </CardContent>
    </Card>
  )
}<|MERGE_RESOLUTION|>--- conflicted
+++ resolved
@@ -1,13 +1,9 @@
 import { Card, CardContent, CardDescription, CardHeader, CardTitle } from '@/components/ui/card'
 import { useQuery } from '@tanstack/react-query'
 import { BarChart3, TrendingUp, TrendingDown, Minus } from 'lucide-react'
-<<<<<<< HEAD
-import { appConfig } from '@/config/app'
-=======
 import { YaciAPIClient } from '@yaci/database-client'
 
 const client = new YaciAPIClient(import.meta.env.VITE_POSTGREST_URL)
->>>>>>> 7ffe480c
 
 interface MessageTypeStats {
   type: string
@@ -17,23 +13,8 @@
 }
 
 async function getTopMessageTypes(): Promise<MessageTypeStats[]> {
-<<<<<<< HEAD
-  const baseUrl = import.meta.env.VITE_POSTGREST_URL
-  if (!baseUrl) {
-    throw new Error('VITE_POSTGREST_URL environment variable is not set')
-  }
-
-  const response = await fetch(
-    `${baseUrl}/messages_main?select=type&order=id.desc&limit=${appConfig.analytics.messageSampleLimit}`
-  )
-
-  if (!response.ok) {
-    throw new Error('Failed to fetch message types')
-  }
-=======
   // Use the client's getTransactionTypeDistribution method
   const typeData = await client.getTransactionTypeDistribution()
->>>>>>> 7ffe480c
 
   // Calculate total and percentages
   const total = typeData.reduce((sum, d) => sum + d.count, 0)
@@ -45,27 +26,19 @@
       type: simplifiedType,
       count,
       percentage: (count / total) * 100,
-<<<<<<< HEAD
-      trend: 'stable' as const // In a real app, you'd compare with previous period
-    }))
-    .sort((a, b) => b.count - a.count)
-    .slice(0, appConfig.analytics.messageTopN)
-=======
       trend: 'stable' as const
     }
   })
->>>>>>> 7ffe480c
 
   return stats
 }
 
 export function TopMessageTypesCard() {
   const { data, isLoading } = useQuery({
-    queryKey: ['top-message-types', appConfig.analytics.messageSampleLimit, appConfig.analytics.messageTopN],
+    queryKey: ['top-message-types'],
     queryFn: getTopMessageTypes,
-    refetchInterval: appConfig.analytics.messageRefetchMs,
+    refetchInterval: 60000,
   })
-  const sampleLimitLabel = appConfig.analytics.messageSampleLimit.toLocaleString()
 
   if (isLoading || !data) {
     return (
@@ -128,7 +101,7 @@
           Top Message Types
         </CardTitle>
         <CardDescription>
-          Distribution of the most frequently used message types (last {sampleLimitLabel} messages)
+          Distribution of the most frequently used message types
         </CardDescription>
       </CardHeader>
       <CardContent>
