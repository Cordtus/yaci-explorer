--- conflicted
+++ resolved
@@ -1,184 +1,190 @@
-import { Card, CardContent, CardDescription, CardHeader, CardTitle } from '@/components/ui/card'
-import ReactECharts from 'echarts-for-react'
-import { useQuery } from '@tanstack/react-query'
-<<<<<<< HEAD
-import { YaciAPIClient } from '@/lib/api/client'
-import { getPublicPostgrestUrl } from "@/config/env";
+import { useQuery } from "@tanstack/react-query"
+import ReactECharts from "echarts-for-react"
+import {
+	Card,
+	CardContent,
+	CardDescription,
+	CardHeader,
+	CardTitle
+} from "@/components/ui/card"
+import { appConfig } from "@/config/app"
 
-const client = new YaciAPIClient()
-=======
-import { api } from '@/lib/api'
-import { appConfig } from '@/config/app'
->>>>>>> 5b519668
-
-interface BlockTimeData {
-  height: number
-  time: number
-  timestamp: string
+type BlockTimeData = {
+	height: number
+	time: number
+	timestamp: string
 }
 
-<<<<<<< HEAD
-async function getBlockIntervalData(limit = 100): Promise<BlockTimeData[]> {
-  const baseUrl = getPublicPostgrestUrl()
-=======
-async function getBlockIntervalData(limit: number): Promise<BlockTimeData[]> {
-  const baseUrl = import.meta.env.VITE_POSTGREST_URL
-  if (!baseUrl) {
-    throw new Error('VITE_POSTGREST_URL environment variable is not set')
-  }
->>>>>>> 5b519668
-  const response = await fetch(
-    `${baseUrl}/blocks_raw?order=id.desc&limit=${limit}`
-  )
-  const blocks = await response.json()
+const getBlockIntervalData = async (
+	limit: number
+): Promise<BlockTimeData[]> => {
+	const baseUrl = import.meta.env.POSTGREST_URL
+	if (!baseUrl) {
+		throw new Error("POSTGREST_URL environment variable is not set")
+	}
+	const response = await fetch(
+		`${baseUrl}/blocks_raw?order=id.desc&limit=${limit}`
+	)
+	const blocks = await response.json()
 
-  const data: BlockTimeData[] = []
-  for (let i = 0; i < blocks.length - 1; i++) {
-    const currentTime = new Date(blocks[i].data?.block?.header?.time).getTime()
-    const previousTime = new Date(blocks[i + 1].data?.block?.header?.time).getTime()
-    const diff = (currentTime - previousTime) / 1000
+	const data: BlockTimeData[] = []
+	for (let i = 0; i < blocks.length - 1; i++) {
+		const currentTime = new Date(blocks[i].data?.block?.header?.time).getTime()
+		const previousTime = new Date(
+			blocks[i + 1].data?.block?.header?.time
+		).getTime()
+		const diff = (currentTime - previousTime) / 1000
 
-    if (diff > 0 && diff < appConfig.analytics.blockIntervalMaxSeconds) {
-      data.push({
-        height: blocks[i].id,
-        time: diff,
-        timestamp: blocks[i].data?.block?.header?.time,
-      })
-    }
-  }
+		if (diff > 0 && diff < appConfig.analytics.blockIntervalMaxSeconds) {
+			data.push({
+				height: blocks[i].id,
+				time: diff,
+				timestamp: blocks[i].data?.block?.header?.time
+			})
+		}
+	}
 
-  return data.reverse()
+	return data.reverse()
 }
 
-export function BlockIntervalChart() {
-  const { data, isLoading } = useQuery({
-    queryKey: ['block-intervals', appConfig.analytics.blockIntervalLookback],
-    queryFn: () => getBlockIntervalData(appConfig.analytics.blockIntervalLookback),
-    refetchInterval: appConfig.analytics.blockIntervalRefetchMs,
-  })
-  const lookbackLabel = appConfig.analytics.blockIntervalLookback.toLocaleString()
+export const BlockIntervalChart = () => {
+	const { data, isLoading } = useQuery({
+		queryKey: ["block-intervals", appConfig.analytics.blockIntervalLookback],
+		queryFn: () =>
+			getBlockIntervalData(appConfig.analytics.blockIntervalLookback),
+		refetchInterval: appConfig.analytics.blockIntervalRefetchMs
+	})
+	const lookbackLabel =
+		appConfig.analytics.blockIntervalLookback.toLocaleString()
 
-  if (isLoading || !data || data.length === 0) {
-    return (
-      <Card>
-        <CardHeader>
-          <CardTitle>Block Interval</CardTitle>
-          <CardDescription>Block production time over recent blocks</CardDescription>
-        </CardHeader>
-        <CardContent>
-          <div className="h-[300px] flex items-center justify-center text-muted-foreground">
-            Loading...
-          </div>
-        </CardContent>
-      </Card>
-    )
-  }
+	if (isLoading || !data || data.length === 0) {
+		return (
+			<Card>
+				<CardHeader>
+					<CardTitle>Block Interval</CardTitle>
+					<CardDescription>
+						Block production time over recent blocks
+					</CardDescription>
+				</CardHeader>
+				<CardContent>
+					<div className="h-[300px] flex items-center justify-center text-muted-foreground">
+						Loading...
+					</div>
+				</CardContent>
+			</Card>
+		)
+	}
 
-  const avgBlockTime = data.reduce((sum, d) => sum + d.time, 0) / data.length
-  const minBlockTime = Math.min(...data.map((d) => d.time))
-  const maxBlockTime = Math.max(...data.map((d) => d.time))
+	const avgBlockTime = data.reduce((sum, d) => sum + d.time, 0) / data.length
+	const minBlockTime = Math.min(...data.map((d) => d.time))
+	const maxBlockTime = Math.max(...data.map((d) => d.time))
 
-  const option = {
-    tooltip: {
-      trigger: 'axis',
-      axisPointer: {
-        type: 'cross',
-      },
-      formatter: (params: any) => {
-        const point = params[0]
-        return `
+	const option = {
+		tooltip: {
+			trigger: "axis",
+			axisPointer: {
+				type: "cross"
+			},
+			// biome-ignore lint/suspicious/noExplicitAny: typing charts at a later date
+			formatter: (params: any) => {
+				const point = params[0]
+				return `
           <div style="font-size: 12px;">
             <strong>Block ${point.name}</strong><br/>
             Interval: ${point.value[1].toFixed(2)}s
           </div>
         `
-      },
-    },
-    grid: {
-      left: '3%',
-      right: '4%',
-      bottom: '3%',
-      top: '15%',
-      containLabel: true,
-    },
-    xAxis: {
-      type: 'category',
-      data: data.map((d) => d.height),
-      axisLabel: {
-        rotate: 45,
-        interval: Math.floor(data.length / 10),
-        formatter: (value: number) => value.toLocaleString(),
-      },
-      name: 'Block Height',
-      nameLocation: 'middle',
-      nameGap: 50,
-    },
-    yAxis: {
-      type: 'value',
-      name: 'Seconds',
-      nameLocation: 'middle',
-      nameGap: 50,
-      axisLabel: {
-        formatter: '{value}s',
-      },
-    },
-    series: [
-      {
-        name: 'Block Interval',
-        type: 'line',
-        data: data.map((d) => [d.height, d.time]),
-        smooth: true,
-        symbol: 'circle',
-        symbolSize: 4,
-        lineStyle: {
-          width: 2,
-          color: '#3b82f6',
-        },
-        areaStyle: {
-          color: {
-            type: 'linear',
-            x: 0,
-            y: 0,
-            x2: 0,
-            y2: 1,
-            colorStops: [
-              { offset: 0, color: 'rgba(59, 130, 246, 0.3)' },
-              { offset: 1, color: 'rgba(59, 130, 246, 0.05)' },
-            ],
-          },
-        },
-        markLine: {
-          silent: true,
-          symbol: 'none',
-          lineStyle: {
-            type: 'dashed',
-            color: '#10b981',
-          },
-          data: [
-            {
-              yAxis: avgBlockTime,
-              label: {
-                formatter: `Avg: ${avgBlockTime.toFixed(2)}s`,
-              },
-            },
-          ],
-        },
-      },
-    ],
-  }
+			}
+		},
+		grid: {
+			left: "3%",
+			right: "4%",
+			bottom: "3%",
+			top: "15%",
+			containLabel: true
+		},
+		xAxis: {
+			type: "category",
+			data: data.map((d) => d.height),
+			axisLabel: {
+				rotate: 45,
+				interval: Math.floor(data.length / 10),
+				formatter: (value: number) => value.toLocaleString()
+			},
+			name: "Block Height",
+			nameLocation: "middle",
+			nameGap: 50
+		},
+		yAxis: {
+			type: "value",
+			name: "Seconds",
+			nameLocation: "middle",
+			nameGap: 50,
+			axisLabel: {
+				formatter: "{value}s"
+			}
+		},
+		series: [
+			{
+				name: "Block Interval",
+				type: "line",
+				data: data.map((d) => [d.height, d.time]),
+				smooth: true,
+				symbol: "circle",
+				symbolSize: 4,
+				lineStyle: {
+					width: 2,
+					color: "#3b82f6"
+				},
+				areaStyle: {
+					color: {
+						type: "linear",
+						x: 0,
+						y: 0,
+						x2: 0,
+						y2: 1,
+						colorStops: [
+							{ offset: 0, color: "rgba(59, 130, 246, 0.3)" },
+							{ offset: 1, color: "rgba(59, 130, 246, 0.05)" }
+						]
+					}
+				},
+				markLine: {
+					silent: true,
+					symbol: "none",
+					lineStyle: {
+						type: "dashed",
+						color: "#10b981"
+					},
+					data: [
+						{
+							yAxis: avgBlockTime,
+							label: {
+								formatter: `Avg: ${avgBlockTime.toFixed(2)}s`
+							}
+						}
+					]
+				}
+			}
+		]
+	}
 
-  return (
-    <Card>
-      <CardHeader>
-        <CardTitle>Block Production Interval</CardTitle>
-        <CardDescription>
-          Last {lookbackLabel} blocks | Avg: {avgBlockTime.toFixed(2)}s | Min: {minBlockTime.toFixed(2)}
-          s | Max: {maxBlockTime.toFixed(2)}s
-        </CardDescription>
-      </CardHeader>
-      <CardContent>
-        <ReactECharts option={option} style={{ height: '300px' }} opts={{ renderer: 'canvas' }} />
-      </CardContent>
-    </Card>
-  )
+	return (
+		<Card>
+			<CardHeader>
+				<CardTitle>Block Production Interval</CardTitle>
+				<CardDescription>
+					Last {lookbackLabel} blocks | Avg: {avgBlockTime.toFixed(2)}s | Min:{" "}
+					{minBlockTime.toFixed(2)}s | Max: {maxBlockTime.toFixed(2)}s
+				</CardDescription>
+			</CardHeader>
+			<CardContent>
+				<ReactECharts
+					option={option}
+					style={{ height: "300px" }}
+					opts={{ renderer: "canvas" }}
+				/>
+			</CardContent>
+		</Card>
+	)
 }