--- conflicted
+++ resolved
@@ -1,13 +1,8 @@
-import { useState, useRef, useEffect } from 'react'
-import { useNavigate } from 'react-router'
-import { Search, Loader2 } from 'lucide-react'
-<<<<<<< HEAD
-import { YaciAPIClient } from '@/lib/api/client'
-import { cx, css } from '@/styled-system/css'
-=======
-import { cn } from '@/lib/utils'
-import { api } from '@/lib/api'
->>>>>>> 5b519668
+import { Loader2, Search } from "lucide-react"
+import { useEffect, useRef, useState } from "react"
+import { useNavigate } from "react-router"
+import { api } from "@/lib/api"
+import { css, cx } from "@/styled-system/css"
 
 /**
  * Universal search bar component for searching blocks, transactions, and addresses
@@ -18,151 +13,204 @@
  * <SearchBar />
  */
 export function SearchBar() {
-  const [query, setQuery] = useState('')
-  const [isSearching, setIsSearching] = useState(false)
-  const [isOpen, setIsOpen] = useState(false)
-  const navigate = useNavigate()
-  const inputRef = useRef<HTMLInputElement>(null)
-
-  useEffect(() => {
-    const handleKeyDown = (e: KeyboardEvent) => {
-      if ((e.metaKey || e.ctrlKey) && e.key === 'k') {
-        e.preventDefault()
-        inputRef.current?.focus()
-        setIsOpen(true)
-      }
-    }
-
-    document.addEventListener('keydown', handleKeyDown)
-    return () => document.removeEventListener('keydown', handleKeyDown)
-  }, [])
-
-  /**
-   * Handles search execution when user submits a query
-   * Determines query type (block, transaction, or address) and navigates to appropriate page
-   */
-  const handleSearch = async () => {
-    if (!query.trim()) return
-
-    setIsSearching(true)
-    try {
-      const results = await api.search(query)
-
-      if (results.length === 0) {
-        console.log('No results found')
-        return
-      }
-
-      const result = results[0]
-
-      switch (result.type) {
-        case 'block':
-          navigate(`/blocks/${result.value.id}`)
-          break
-        case 'transaction':
-          navigate(`/transactions/${result.value.id}`)
-          break
-        case 'evm_transaction':
-          // EVM hash search - navigate to tx with EVM view enabled
-          navigate(`/transactions/${result.value.tx_id}?evm=true`)
-          break
-        case 'address':
-          navigate(`/addr/${result.value.address}`)
-          break
-        default:
-          console.error('Unknown result type')
-      }
-
-      setQuery('')
-      setIsOpen(false)
-    } catch (error) {
-      console.error('Search failed:', error)
-    } finally {
-      setIsSearching(false)
-    }
-  }
-
-  return (
-    <div className={css({ position: 'relative' })}>
-      <div className={css({ position: 'relative' })}>
-        <input
-          ref={inputRef}
-          type="text"
-          value={query}
-          onChange={(e) => setQuery(e.target.value)}
-          onKeyDown={(e) => {
-            if (e.key === 'Enter') {
-              handleSearch()
-            }
-          }}
-          onFocus={() => setIsOpen(true)}
-          onBlur={() => setTimeout(() => setIsOpen(false), 200)}
-          placeholder="Search by block, tx, address..."
-          className={cx(
-            css({
-              h: '9',
-              w: { base: '200px', lg: '300px' },
-              rounded: 'md',
-              borderWidth: '1px',
-              borderColor: 'border.default',
-              bg: 'bg.default',
-              px: '3',
-              py: '1',
-              fontSize: 'sm',
-              boxShadow: 'sm',
-              transitionProperty: 'colors',
-              transitionDuration: 'normal',
-              pr: '20',
-              _placeholder: { color: 'fg.muted' },
-              _focusVisible: { outline: 'none', ringWidth: '1px', ringColor: 'colorPalette.default' },
-              _disabled: { cursor: 'not-allowed', opacity: 0.5 },
-            })
-          )}
-        />
-        <div className={css({ position: 'absolute', right: '0', top: '0', display: 'flex', h: '9', alignItems: 'center', pr: '3' })}>
-          {isSearching ? (
-            <Loader2 className={css({ h: '4', w: '4', color: 'fg.muted', animation: 'spin 1s linear infinite' })} />
-          ) : (
-            <>
-              <Search className={css({ h: '4', w: '4', color: 'fg.muted', mr: '2' })} />
-              <kbd className={css({
-                pointerEvents: 'none',
-                display: 'inline-flex',
-                h: '5',
-                alignItems: 'center',
-                gap: '1',
-                rounded: 'md',
-                borderWidth: '1px',
-                bg: 'bg.muted',
-                px: '1.5',
-                fontFamily: 'mono',
-                fontSize: '10px',
-                fontWeight: 'medium',
-                color: 'fg.muted',
-              })}>
-                <span className={css({ fontSize: 'xs' })}>⌘</span>K
-              </kbd>
-            </>
-          )}
-        </div>
-      </div>
-
-      {isOpen && query && (
-        <div className={css({
-          position: 'absolute',
-          top: '10',
-          w: 'full',
-          rounded: 'md',
-          borderWidth: '1px',
-          bg: 'bg.default',
-          p: '2',
-          boxShadow: 'md',
-        })}>
-          <div className={css({ fontSize: 'xs', color: 'fg.muted' })}>
-            Press Enter to search
-          </div>
-        </div>
-      )}
-    </div>
-  )
+	const [query, setQuery] = useState("")
+	const [isSearching, setIsSearching] = useState(false)
+	const [isOpen, setIsOpen] = useState(false)
+	const navigate = useNavigate()
+	const inputRef = useRef<HTMLInputElement>(null)
+
+	useEffect(() => {
+		const handleKeyDown = (e: KeyboardEvent) => {
+			if ((e.metaKey || e.ctrlKey) && e.key === "k") {
+				e.preventDefault()
+				inputRef.current?.focus()
+				setIsOpen(true)
+			}
+		}
+
+		document.addEventListener("keydown", handleKeyDown)
+		return () => document.removeEventListener("keydown", handleKeyDown)
+	}, [])
+
+	/**
+	 * Handles search execution when user submits a query
+	 * Determines query type (block, transaction, or address) and navigates to appropriate page
+	 */
+	const handleSearch = async () => {
+		if (!query.trim()) return
+
+		setIsSearching(true)
+		try {
+			const results = await api.search(query)
+
+			if (results.length === 0) {
+				console.log("No results found")
+				return
+			}
+
+			const result = results[0]
+
+			switch (result.type) {
+				case "block":
+					navigate(`/blocks/${result.value.id}`)
+					break
+				case "transaction":
+					navigate(`/transactions/${result.value.id}`)
+					break
+				case "evm_transaction":
+					// EVM hash search - navigate to tx with EVM view enabled
+					navigate(`/transactions/${result.value.tx_id}?evm=true`)
+					break
+				case "address":
+					navigate(`/addr/${result.value.address}`)
+					break
+				default:
+					console.error("Unknown result type")
+			}
+
+			setQuery("")
+			setIsOpen(false)
+		} catch (error) {
+			console.error("Search failed:", error)
+		} finally {
+			setIsSearching(false)
+		}
+	}
+
+	return (
+		<div className={css({ position: "relative" })}>
+			<div className={css({ position: "relative" })}>
+				<input
+					ref={inputRef}
+					type="text"
+					value={query}
+					onChange={(e) => setQuery(e.target.value)}
+					onKeyDown={(e) => {
+						if (e.key === "Enter") {
+							handleSearch()
+						}
+					}}
+					onFocus={() => setIsOpen(true)}
+					onBlur={() => setTimeout(() => setIsOpen(false), 200)}
+					placeholder="Search by block, tx, address..."
+					className={cx(
+						css({
+							h: "9",
+							w: { base: "200px", lg: "300px" },
+							rounded: "md",
+							borderWidth: "1px",
+							borderColor: "border.default",
+							bg: "bg.default",
+							px: "3",
+							py: "1",
+							fontSize: "sm",
+							boxShadow: "sm",
+							transitionProperty: "colors",
+							transitionDuration: "normal",
+							pr: "20",
+							_placeholder: { color: "fg.muted" },
+							_focusVisible: {
+								outline: "none",
+								ringWidth: "1px",
+								ringColor: "colorPalette.default"
+							},
+							_disabled: { cursor: "not-allowed", opacity: 0.5 }
+						})
+					)}
+				/>
+				<div
+					className={css({
+						position: "absolute",
+						right: "0",
+						top: "0",
+						display: "flex",
+						h: "9",
+						alignItems: "center",
+						pr: "3"
+					})}
+				>
+					{isSearching ? (
+						<Loader2
+							className={css({
+								h: "4",
+								w: "4",
+								color: "fg.muted",
+								animation: "spin 1s linear infinite"
+							})}
+						/>
+					) : (
+						<>
+							<Search
+								className={css({ h: "4", w: "4", color: "fg.muted", mr: "2" })}
+							/>
+							<kbd
+								className={css({
+									pointerEvents: "none",
+									display: "inline-flex",
+									h: "5",
+									alignItems: "center",
+									gap: "1",
+									rounded: "md",
+									borderWidth: "1px",
+									bg: "bg.muted",
+									px: "1.5",
+									fontFamily: "mono",
+									fontSize: "10px",
+									fontWeight: "medium",
+									color: "fg.muted"
+								})}
+							>
+								<span className={css({ fontSize: "xs" })}>⌘</span>K
+							</kbd>
+						</>
+					)}
+				</div>
+			</div>
+
+			{isOpen && query && (
+				<div
+					className={css({
+						position: "absolute",
+						top: "10",
+						w: "full",
+						rounded: "md",
+						borderWidth: "1px",
+						bg: "bg.default",
+						p: "2",
+						boxShadow: "md"
+					})}
+				>
+					<div className={css({ fontSize: "xs", color: "fg.muted" })}>
+						Press Enter to search
+					</div>
+				</div>
+			)}
+		</div>
+	)
+}
+						</>
+					)}
+				</div>
+			</div>
+
+			{isOpen && query && (
+				<div
+					className={css({
+						position: "absolute",
+						top: "10",
+						w: "full",
+						rounded: "md",
+						borderWidth: "1px",
+						bg: "bg.default",
+						p: "2",
+						boxShadow: "md"
+					})}
+				>
+					<div className={css({ fontSize: "xs", color: "fg.muted" })}>
+						Press Enter to search
+					</div>
+				</div>
+			)}
+		</div>
+	)
 }