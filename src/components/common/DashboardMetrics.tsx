--- conflicted
+++ resolved
@@ -1,330 +1,200 @@
-import { useQuery } from '@tanstack/react-query'
-import { useEffect, useState } from 'react'
-import { Blocks, Activity, TrendingUp, Users, Gauge, DollarSign } from 'lucide-react'
-import { Card, CardContent, CardHeader, CardTitle } from '@/components/ui/card'
-import { api } from '@/lib/api'
-import { formatNumber } from '@/lib/utils'
-import { Skeleton } from '@/components/ui/skeleton'
-import { formatDenomAmount } from '@/lib/denom'
-import { DenomDisplay } from '@/components/common/DenomDisplay'
-<<<<<<< HEAD
-import { css } from '@/styled-system/css'
-
-const api = new YaciAPIClient()
-=======
-import { getOverviewMetrics } from '@/lib/metrics'
->>>>>>> 5b519668
+import { useQuery } from "@tanstack/react-query"
+import {
+	Activity,
+	Blocks,
+	DollarSign,
+	Gauge,
+	TrendingUp,
+	Users
+} from "lucide-react"
+import { useEffect, useState } from "react"
+import { DenomDisplay } from "@/components/common/DenomDisplay"
+import { Card, CardContent, CardHeader, CardTitle } from "@/components/ui/card"
+import { Skeleton } from "@/components/ui/skeleton"
+import { YaciAPIClient } from "@/lib/api/client"
+import { formatDenomAmount } from "@/lib/denom"
+import { getOverviewMetrics } from "@/lib/metrics"
+import { formatNumber } from "@/lib/utils"
+import { css } from "@/styled-system/css"
 
 /**
  * Dashboard metrics component displaying key chain statistics
  * Reusable across dashboard and analytics pages
  */
 export function DashboardMetrics() {
-  const [mounted, setMounted] = useState(false)
-
-  useEffect(() => {
-    setMounted(true)
-  }, [])
-
-  const { data: stats, isLoading: statsLoading } = useQuery({
-    queryKey: ['overview-metrics'],
-    queryFn: getOverviewMetrics,
-    refetchInterval: 10000,
-    enabled: mounted,
-  })
-
-  const { data: feeRevenue } = useQuery({
-    queryKey: ['feeRevenue'],
-    queryFn: () => api.getTotalFeeRevenue(),
-    refetchInterval: 30000,
-    enabled: mounted,
-  })
-
-  const { data: gasEfficiency } = useQuery({
-    queryKey: ['gasEfficiency'],
-    queryFn: () => api.getGasEfficiency(),
-    refetchInterval: 30000,
-    enabled: mounted,
-  })
-
-  const activeValidators = stats?.activeValidators ?? 0
-  const hasActiveValidators = activeValidators > 0
-  const avgBlockTime = stats?.avgBlockTime ?? 0
-
-  return (
-    <>
-      {/* Primary Stats */}
-      <div className={styles.primaryGrid}>
-        <Card className={styles.statCard}>
-          <CardHeader className={styles.cardHeader}>
-            <CardTitle className={styles.cardTitle}>Latest Block</CardTitle>
-            <Blocks className={styles.icon} />
-          </CardHeader>
-<<<<<<< HEAD
-          <CardContent className={styles.cardContent}>
-            <div className={styles.value}>
-              {statsLoading ? <Skeleton className={styles.skeletonValue} /> : formatNumber(stats?.latest_block || 0)}
-=======
-          <CardContent>
-            <div className="text-2xl font-bold">
-              {statsLoading ? <Skeleton className="h-8 w-24" /> : formatNumber(stats?.latestBlock || 0)}
->>>>>>> 5b519668
-            </div>
-            <p className={styles.subdued}>
-              {avgBlockTime.toFixed(2)}s avg block time
-            </p>
-          </CardContent>
-        </Card>
-
-        <Card className={styles.statCard}>
-          <CardHeader className={styles.cardHeader}>
-            <CardTitle className={styles.cardTitle}>Transactions</CardTitle>
-            <Activity className={styles.icon} />
-          </CardHeader>
-<<<<<<< HEAD
-          <CardContent className={styles.cardContent}>
-            <div className={styles.value}>
-              {statsLoading ? <Skeleton className={styles.skeletonValue} /> : formatNumber(stats?.total_transactions || 0)}
-            </div>
-            <p className={styles.subdued}>
-              {formatNumber(stats?.tps || 0, 2)} TPS (indexed)
-=======
-          <CardContent>
-            <div className="text-2xl font-bold">
-              {statsLoading ? <Skeleton className="h-8 w-24" /> : formatNumber(stats?.totalTransactions || 0)}
-            </div>
-            <p className="text-xs text-muted-foreground">
-              Total indexed
->>>>>>> 5b519668
-            </p>
-          </CardContent>
-        </Card>
-
-        <Card className={styles.statCard}>
-          <CardHeader className={styles.cardHeader}>
-            <CardTitle className={styles.cardTitle}>Active Validators</CardTitle>
-            <Users className={styles.icon} />
-          </CardHeader>
-          <CardContent className={styles.cardContent}>
-            <div className={styles.value}>
-              {statsLoading ? (
-                <Skeleton className={styles.skeletonValue} />
-              ) : hasActiveValidators ? (
-                activeValidators
-              ) : (
-                <span className={styles.valuePlaceholder}>-</span>
-              )}
-            </div>
-            <p className={styles.subdued}>
-              {hasActiveValidators ? 'Active set' : 'Fetching validator data...'}
-            </p>
-          </CardContent>
-        </Card>
-
-        <Card className={styles.statCard}>
-          <CardHeader className={styles.cardHeader}>
-            <CardTitle className={styles.cardTitle}>Total Supply</CardTitle>
-            <TrendingUp className={styles.icon} />
-          </CardHeader>
-          <CardContent className={styles.cardContent}>
-            <div className={styles.value}>
-              {statsLoading ? (
-<<<<<<< HEAD
-                <Skeleton className={styles.skeletonValue} />
-              ) : stats?.total_supply && stats.total_supply !== '0' ? (
-                formatNumber(stats.total_supply)
-=======
-                <Skeleton className="h-8 w-24" />
-              ) : stats?.totalSupply ? (
-                stats.totalSupply
->>>>>>> 5b519668
-              ) : (
-                <span className={styles.valuePlaceholder}>-</span>
-              )}
-            </div>
-<<<<<<< HEAD
-            <p className={styles.subdued}>
-              {stats?.total_supply && stats.total_supply !== '0' ? 'Native Token' : 'Requires gRPC query'}
-=======
-            <p className="text-xs text-muted-foreground">
-              {stats?.totalSupply ? 'Native Token' : 'Not available'}
->>>>>>> 5b519668
-            </p>
-          </CardContent>
-        </Card>
-      </div>
-
-      {/* Secondary Metrics */}
-<<<<<<< HEAD
-      <div
-        className={styles.secondaryGrid}
-        style={{ gridTemplateColumns: 'repeat(auto-fit, minmax(320px, 1fr))' }}
-      >
-        <Card className={styles.statCard}>
-          <CardHeader className={styles.cardHeader}>
-            <CardTitle className={styles.cardTitle}>Total Fee Revenue</CardTitle>
-            <DollarSign className={styles.icon} />
-          </CardHeader>
-          <CardContent className={styles.cardContent}>
-            <div className={styles.value}>
-              {!feeRevenue ? (
-                <Skeleton className={styles.skeletonValue} />
-              ) : (
-                <div className={styles.revenueWrap}>
-                  {Object.entries(feeRevenue).map(([denom, amount]) => {
-                    const formatted = formatDenomAmount(amount, denom, { maxDecimals: 2 })
-                    return (
-                      <span key={denom} className={styles.revenueItem}>
-=======
-      <div className="grid gap-4 md:grid-cols-2 lg:grid-cols-4">
-        <Card>
-          <CardHeader className="flex flex-row items-center justify-between space-y-0 pb-2">
-            <CardTitle className="text-sm font-medium">Fee Revenue</CardTitle>
-            <DollarSign className="h-4 w-4 text-muted-foreground" />
-          </CardHeader>
-          <CardContent>
-            <div className="text-xl font-bold">
-              {!feeRevenue ? (
-                <Skeleton className="h-6 w-20" />
-              ) : (
-                <div className="flex flex-col gap-1">
-                  {Object.entries(feeRevenue).slice(0, 2).map(([denom, amount]) => {
-                    const formatted = formatDenomAmount(amount, denom, { maxDecimals: 2 })
-                    return (
-                      <span key={denom} className="inline-flex items-center gap-1 text-sm">
->>>>>>> 5b519668
-                        {formatted} <DenomDisplay denom={denom} />
-                      </span>
-                    )
-                  })}
-                </div>
-              )}
-            </div>
-<<<<<<< HEAD
-            <p className={styles.subdued}>From recent transactions</p>
-=======
->>>>>>> 5b519668
-          </CardContent>
-        </Card>
-
-        <Card className={styles.statCard}>
-          <CardHeader className={styles.cardHeader}>
-            <CardTitle className={styles.cardTitle}>Avg Gas Limit</CardTitle>
-            <Gauge className={styles.icon} />
-          </CardHeader>
-<<<<<<< HEAD
-          <CardContent className={styles.cardContent}>
-            <div className={styles.value}>
-              {!gasEfficiency ? (
-                <Skeleton className={styles.skeletonValue} />
-=======
-          <CardContent>
-            <div className="text-xl font-bold">
-              {!gasEfficiency ? (
-                <Skeleton className="h-6 w-20" />
->>>>>>> 5b519668
-              ) : (
-                `${(gasEfficiency.avgGasLimit / 1000).toFixed(0)}K`
-              )}
-            </div>
-<<<<<<< HEAD
-            <p className={styles.subdued}>
-              {gasEfficiency && `from recent ${formatNumber(gasEfficiency.transactionCount)} txs`}
-=======
-            <p className="text-xs text-muted-foreground">
-              {gasEfficiency && `${formatNumber(gasEfficiency.transactionCount)} txs`}
->>>>>>> 5b519668
-            </p>
-          </CardContent>
-        </Card>
-      </div>
-    </>
-  )
-}
-
-const styles = {
-  primaryGrid: css({
-    display: 'grid',
-    gap: '4',
-    gridTemplateColumns: 'repeat(auto-fit, minmax(220px, 1fr))',
-  }),
-  secondaryGrid: css({
-    display: 'grid',
-    gap: '4',
-    gridTemplateColumns: 'repeat(auto-fit, minmax(320px, 1fr))',
-  }),
-  statCard: css({
-    borderWidth: '1px',
-    borderColor: 'border.subtle',
-    boxShadow: 'none',
-    bg: 'bg.default',
-    textAlign: 'left',
-    minH: '28',
-  }),
-  cardHeader: css({
-    display: 'flex',
-    alignItems: 'flex-start',
-    justifyContent: 'space-between',
-    gap: '2',
-    pb: '0',
-    pt: '4',
-    px: '5',
-    textAlign: 'left',
-  }),
-  cardTitle: css({
-    fontSize: 'sm',
-    fontWeight: 'medium',
-    color: 'fg.default',
-    letterSpacing: '-0.01em',
-    textAlign: 'left',
-  }),
-  icon: css({
-    h: '4',
-    w: '4',
-    color: 'fg.subtle',
-  }),
-  cardContent: css({
-    display: 'flex',
-    flexDirection: 'column',
-    gap: '1',
-    alignItems: 'flex-start',
-    px: '5',
-    pb: '4',
-    flex: '0 0 auto',
-    textAlign: 'left',
-  }),
-  value: css({
-    fontSize: '3xl',
-    fontWeight: 'bold',
-    color: 'fg.default',
-    letterSpacing: '-0.02em',
-  }),
-  valuePlaceholder: css({
-    color: 'fg.muted',
-    fontSize: 'lg',
-    fontWeight: 'medium',
-  }),
-  skeletonValue: css({
-    h: '8',
-    w: '24',
-    borderRadius: 'full',
-  }),
-  subdued: css({
-    fontSize: 'xs',
-    color: 'fg.muted',
-    lineHeight: 'short',
-  }),
-  revenueWrap: css({
-    display: 'flex',
-    flexWrap: 'wrap',
-    gap: '2',
-    alignItems: 'center',
-  }),
-  revenueItem: css({
-    display: 'inline-flex',
-    alignItems: 'center',
-    gap: '1.5',
-    fontSize: 'lg',
-    fontWeight: 'semibold',
-  }),
+	const [mounted, setMounted] = useState(false)
+
+	useEffect(() => {
+		setMounted(true)
+	}, [])
+
+	const { data: stats, isLoading: statsLoading } = useQuery({
+		queryKey: ["overview-metrics"],
+		queryFn: getOverviewMetrics,
+		refetchInterval: 10000,
+		enabled: mounted
+	})
+
+	const { data: feeRevenue } = useQuery({
+		queryKey: ["feeRevenue"],
+		queryFn: () => api.getTotalFeeRevenue(),
+		refetchInterval: 30000,
+		enabled: mounted
+	})
+
+	const { data: gasEfficiency } = useQuery({
+		queryKey: ["gasEfficiency"],
+		queryFn: () => api.getGasEfficiency(),
+		refetchInterval: 30000,
+		enabled: mounted
+	})
+
+	const activeValidators = stats?.activeValidators ?? 0
+	const hasActiveValidators = activeValidators > 0
+	const avgBlockTime = stats?.avgBlockTime ?? 0
+
+	return (
+		<>
+			{/* Primary Stats */}
+			<div className="grid gap-4 md:grid-cols-2 lg:grid-cols-4">
+				<Card>
+					<CardHeader className="flex flex-row items-center justify-between space-y-0 pb-2">
+						<CardTitle className="text-sm font-medium">Latest Block</CardTitle>
+						<Blocks className="h-4 w-4 text-muted-foreground" />
+					</CardHeader>
+					<CardContent className={styles.cardContent}>
+						<div className={styles.value}>
+							{statsLoading ? (
+								<Skeleton className={styles.skeletonValue} />
+							) : (
+								formatNumber(stats?.latest_block || 0)
+							)}
+						</div>
+						<p className="text-xs text-muted-foreground">
+							{avgBlockTime.toFixed(2)}s avg block time
+						</p>
+					</CardContent>
+				</Card>
+
+				<Card>
+					<CardHeader className="flex flex-row items-center justify-between space-y-0 pb-2">
+						<CardTitle className="text-sm font-medium">Transactions</CardTitle>
+						<Activity className="h-4 w-4 text-muted-foreground" />
+					</CardHeader>
+					<CardContent className={styles.cardContent}>
+						<div className={styles.value}>
+							{statsLoading ? (
+								<Skeleton className={styles.skeletonValue} />
+							) : (
+								formatNumber(stats?.total_transactions || 0)
+							)}
+						</div>
+						<p className={styles.subdued}>
+							{formatNumber(stats?.tps || 0, 2)} TPS (indexed)
+						</p>
+					</CardContent>
+				</Card>
+
+				<Card className={styles.statCard}>
+					<CardHeader className={styles.cardHeader}>
+						<CardTitle className={styles.cardTitle}>
+							Active Validators
+						</CardTitle>
+						<Users className={styles.icon} />
+					</CardHeader>
+					<CardContent className={styles.cardContent}>
+						<div className={styles.value}>
+							{statsLoading ? (
+								<Skeleton className={styles.skeletonValue} />
+							) : hasActiveValidators ? (
+								activeValidators
+							) : (
+								<span className={styles.valuePlaceholder}>-</span>
+							)}
+						</div>
+						<p className={styles.subdued}>
+							{hasActiveValidators
+								? "Active set"
+								: "Fetching validator data..."}
+						</p>
+					</CardContent>
+				</Card>
+
+				<Card>
+					<CardHeader className="flex flex-row items-center justify-between space-y-0 pb-2">
+						<CardTitle className="text-sm font-medium">Total Supply</CardTitle>
+						<TrendingUp className="h-4 w-4 text-muted-foreground" />
+					</CardHeader>
+					<CardContent>
+						<div className="text-2xl font-bold">
+							{statsLoading ? (
+								<Skeleton className={styles.skeletonValue} />
+							) : stats?.total_supply && stats.total_supply !== "0" ? (
+								formatNumber(stats.total_supply)
+							) : (
+								<span className="text-muted-foreground text-base">-</span>
+							)}
+						</div>
+						<p className={styles.subdued}>
+							{stats?.total_supply && stats.total_supply !== "0"
+								? "Native Token"
+								: "Requires gRPC query"}
+						</p>
+					</CardContent>
+				</Card>
+			</div>
+
+			{/* Secondary Metrics */}
+			<div className="grid gap-4 md:grid-cols-2">
+				<Card className={styles.statCard}>
+					<CardHeader className={styles.cardHeader}>
+						<CardTitle className={styles.cardTitle}>
+							Total Fee Revenue
+						</CardTitle>
+						<DollarSign className={styles.icon} />
+					</CardHeader>
+					<CardContent className={styles.cardContent}>
+						<div className={styles.value}>
+							{!feeRevenue ? (
+								<Skeleton className="h-8 w-24" />
+							) : (
+								<div className={styles.revenueWrap}>
+									{Object.entries(feeRevenue).map(([denom, amount]) => {
+										const formatted = formatDenomAmount(amount, denom, {
+											maxDecimals: 2
+										})
+										return (
+											<span key={denom} className={styles.revenueItem}>
+												{formatted} <DenomDisplay denom={denom} />
+											</span>
+										)
+									})}
+								</div>
+							)}
+						</div>
+					</CardContent>
+				</Card>
+
+				<Card>
+					<CardHeader className="flex flex-row items-center justify-between space-y-0 pb-2">
+						<CardTitle className="text-sm font-medium">Avg Gas Limit</CardTitle>
+						<Gauge className="h-4 w-4 text-muted-foreground" />
+					</CardHeader>
+					<CardContent className={styles.cardContent}>
+						<div className={styles.value}>
+							{!gasEfficiency ? (
+								<Skeleton className={styles.skeletonValue} />
+							) : (
+								`${(gasEfficiency.avgGasLimit / 1000).toFixed(0)}K`
+							)}
+						</div>
+						<p className={styles.subdued}>
+							{gasEfficiency &&
+								`from recent ${formatNumber(gasEfficiency.transactionCount)} txs`}
+						</p>
+					</CardContent>
+				</Card>
+			</div>
+		</>
+	)
 }