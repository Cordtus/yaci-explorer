--- conflicted
+++ resolved
@@ -1,29 +1,18 @@
-<<<<<<< HEAD
-import { Activity, BarChart3, Blocks, Home } from 'lucide-react'
-=======
 import { Activity, BarChart3, Blocks, Home, Vote } from 'lucide-react'
->>>>>>> b5b74668
 import { Link, useLocation } from 'react-router'
 import { ResetNotice } from '@/components/common/reset-notice'
 import { SearchBar } from '@/components/common/search-bar'
 import { getBrandingConfig } from '@/config/branding'
 import { css, cx } from '@/styled-system/css'
-<<<<<<< HEAD
 import { EthereumIcon, IBCIcon } from '@/components/icons/icons'
-=======
-import { EthereumIcon, RepublicLogo } from '@/components/icons/icons'
->>>>>>> b5b74668
 
 const navigation = [
   { name: 'Dashboard', href: '/', icon: Home },
   { name: 'Blocks', href: '/blocks', icon: Blocks },
   { name: 'Transactions', href: '/tx', icon: Activity },
   { name: 'EVM', href: '/evm/contracts', icon: EthereumIcon },
-<<<<<<< HEAD
   { name: 'IBC', href: '/ibc', icon: IBCIcon },
-=======
   { name: 'Governance', href: '/governance', icon: Vote },
->>>>>>> b5b74668
   { name: 'Analytics', href: '/analytics', icon: BarChart3 },
 ]
 
@@ -41,11 +30,7 @@
               {branding.logoUrl ? (
                 <img src={branding.logoUrl} alt={branding.appName} className={styles.logo} />
               ) : (
-<<<<<<< HEAD
                 <Blocks className={styles.logo} />
-=======
-                <RepublicLogo className={styles.logo} />
->>>>>>> b5b74668
               )}
               <span className={styles.brandNameFull}>{branding.appName}</span>
               <span className={styles.brandNameShort}>{branding.appNameShort}</span>
@@ -55,7 +40,9 @@
               {navigation.map((item) => {
                 const Icon = item.icon
                 const isActive = pathname === item.href ||
-                  (item.href.startsWith('/evm') && pathname.startsWith('/evm'))
+                  (item.href.startsWith('/evm') && pathname.startsWith('/evm')) ||
+                  (item.href.startsWith('/governance') && pathname.startsWith('/governance')) ||
+                  (item.href.startsWith('/ibc') && pathname.startsWith('/ibc'))
                 return (
                   <Link
                     key={item.name}
