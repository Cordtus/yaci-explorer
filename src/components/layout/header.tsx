import { Link, useLocation } from 'react-router'
<<<<<<< HEAD
import { Blocks, Activity, Home, BarChart3 } from 'lucide-react'
import { SearchBar } from '@/components/common/search-bar'
import { css, cx } from '../../../styled-system/css'
=======
import { Search, Blocks, Activity, Home, BarChart3, Vote } from 'lucide-react'
import { cn } from '@/lib/utils'
import { SearchBar } from '@/components/common/search-bar'
import { getBrandingConfig } from '@/config/branding'
import { ResetNotice } from '@/components/common/reset-notice'
>>>>>>> 5b519668

const navigation = [
  { name: 'Dashboard', href: '/', icon: Home },
  { name: 'Blocks', href: '/blocks', icon: Blocks },
  { name: 'Transactions', href: '/transactions', icon: Activity },
  { name: 'Analytics', href: '/analytics', icon: BarChart3 },
  { name: 'Governance', href: '/governance', icon: Vote },
]

export function Header() {
  const location = useLocation()
  const pathname = location.pathname
  const branding = getBrandingConfig()

  return (
<<<<<<< HEAD
    <header className={styles.header}>
      <div className={styles.container}>
        <div className={styles.bar}>
          <div className={styles.left}>
            <Link to="/" className={styles.brand}>
              <div className={styles.brandMark} />
              <span className={styles.brandText}>Yaci Explorer</span>
=======
    <header className="sticky top-0 z-50 w-full border-b bg-background/95 backdrop-blur supports-[backdrop-filter]:bg-background/60">
      <div className="container mx-auto px-4">
        <div className="flex h-16 items-center justify-between">
          <div className="flex items-center gap-6">
            <Link to="/" className="flex items-center space-x-2">
              {branding.logoUrl ? (
                <img src={branding.logoUrl} alt={branding.appName} className="h-8 w-8" />
              ) : (
                <div className="h-8 w-8 rounded-full bg-primary" />
              )}
              <span className="text-xl font-bold hidden sm:inline">{branding.appName}</span>
              <span className="text-xl font-bold sm:hidden">{branding.appNameShort}</span>
>>>>>>> 5b519668
            </Link>

            <nav className={styles.nav}>
              {navigation.map((item) => {
                const Icon = item.icon
                return (
                  <Link
                    key={item.name}
                    to={item.href}
                    className={cx(
                      styles.navItem,
                      pathname === item.href ? styles.navItemActive : styles.navItemInactive
                    )}
                  >
                    <Icon className={styles.navIcon} />
                    {item.name}
                  </Link>
                )
              })}
            </nav>
          </div>

          <div className={styles.right}>
            <SearchBar />
          </div>
        </div>
      </div>
      <ResetNotice />
    </header>
  )
}

const styles = {
  header: css({
    position: 'sticky',
    top: '0',
    zIndex: '50',
    w: 'full',
    borderBottomWidth: '1px',
    bg: 'bg.default',
    backdropFilter: 'blur(8px)',
  }),
  container: css({
    maxW: '6xl',
    mx: 'auto',
    px: '4',
  }),
  bar: css({
    display: 'flex',
    alignItems: 'center',
    justifyContent: 'space-between',
    h: '16',
  }),
  left: css({
    display: 'flex',
    alignItems: 'center',
    gap: '6',
  }),
  right: css({
    display: 'flex',
    alignItems: 'center',
    gap: '4',
  }),
  brand: css({
    display: 'inline-flex',
    alignItems: 'center',
    gap: '2',
  }),
  brandMark: css({
    h: '8',
    w: '8',
    rounded: 'full',
    bg: 'colorPalette.default',
  }),
  brandText: css({
    fontSize: 'xl',
    fontWeight: 'bold',
    letterSpacing: '-0.01em',
  }),
  nav: css({
    display: { base: 'none', md: 'flex' },
    alignItems: 'center',
    gap: '6',
    fontSize: 'sm',
    fontWeight: 'medium',
  }),
  navItem: css({
    display: 'inline-flex',
    alignItems: 'center',
    gap: '2',
    transition: 'color 0.2s ease',
  }),
  navItemActive: css({ color: 'fg.default' }),
  navItemInactive: css({ color: 'fg.muted', _hover: { color: 'fg.default' } }),
  navIcon: css({ h: '4', w: '4' }),
}<|MERGE_RESOLUTION|>--- conflicted
+++ resolved
@@ -1,145 +1,123 @@
-import { Link, useLocation } from 'react-router'
-<<<<<<< HEAD
-import { Blocks, Activity, Home, BarChart3 } from 'lucide-react'
-import { SearchBar } from '@/components/common/search-bar'
-import { css, cx } from '../../../styled-system/css'
-=======
-import { Search, Blocks, Activity, Home, BarChart3, Vote } from 'lucide-react'
-import { cn } from '@/lib/utils'
-import { SearchBar } from '@/components/common/search-bar'
-import { getBrandingConfig } from '@/config/branding'
-import { ResetNotice } from '@/components/common/reset-notice'
->>>>>>> 5b519668
+import { Activity, BarChart3, Blocks, Home, Search, Vote } from "lucide-react"
+import { Link, useLocation } from "react-router"
+import { ResetNotice } from "@/components/common/reset-notice"
+import { SearchBar } from "@/components/common/search-bar"
 
 const navigation = [
-  { name: 'Dashboard', href: '/', icon: Home },
-  { name: 'Blocks', href: '/blocks', icon: Blocks },
-  { name: 'Transactions', href: '/transactions', icon: Activity },
-  { name: 'Analytics', href: '/analytics', icon: BarChart3 },
-  { name: 'Governance', href: '/governance', icon: Vote },
+	{ name: "Dashboard", href: "/", icon: Home },
+	{ name: "Blocks", href: "/blocks", icon: Blocks },
+	{ name: "Transactions", href: "/transactions", icon: Activity },
+	{ name: "Analytics", href: "/analytics", icon: BarChart3 },
+	{ name: "Governance", href: "/governance", icon: Vote }
 ]
 
 export function Header() {
-  const location = useLocation()
-  const pathname = location.pathname
-  const branding = getBrandingConfig()
+	const location = useLocation()
+	const pathname = location.pathname
 
-  return (
-<<<<<<< HEAD
-    <header className={styles.header}>
-      <div className={styles.container}>
-        <div className={styles.bar}>
-          <div className={styles.left}>
-            <Link to="/" className={styles.brand}>
-              <div className={styles.brandMark} />
-              <span className={styles.brandText}>Yaci Explorer</span>
-=======
-    <header className="sticky top-0 z-50 w-full border-b bg-background/95 backdrop-blur supports-[backdrop-filter]:bg-background/60">
-      <div className="container mx-auto px-4">
-        <div className="flex h-16 items-center justify-between">
-          <div className="flex items-center gap-6">
-            <Link to="/" className="flex items-center space-x-2">
-              {branding.logoUrl ? (
-                <img src={branding.logoUrl} alt={branding.appName} className="h-8 w-8" />
-              ) : (
-                <div className="h-8 w-8 rounded-full bg-primary" />
-              )}
-              <span className="text-xl font-bold hidden sm:inline">{branding.appName}</span>
-              <span className="text-xl font-bold sm:hidden">{branding.appNameShort}</span>
->>>>>>> 5b519668
-            </Link>
+	return (
+		<header className={styles.header}>
+			<div className={styles.container}>
+				<div className={styles.bar}>
+					<div className={styles.left}>
+						<Link to="/" className={styles.brand}>
+							<div className="h-8 w-8 rounded-full bg-primary" />
+							<span className="text-xl font-bold">Yaci Explorer</span>
+						</Link>
 
-            <nav className={styles.nav}>
-              {navigation.map((item) => {
-                const Icon = item.icon
-                return (
-                  <Link
-                    key={item.name}
-                    to={item.href}
-                    className={cx(
-                      styles.navItem,
-                      pathname === item.href ? styles.navItemActive : styles.navItemInactive
-                    )}
-                  >
-                    <Icon className={styles.navIcon} />
-                    {item.name}
-                  </Link>
-                )
-              })}
-            </nav>
-          </div>
+						<nav className={styles.nav}>
+							{navigation.map((item) => {
+								const Icon = item.icon
+								return (
+									<Link
+										key={item.name}
+										to={item.href}
+										className={cx(
+											styles.navItem,
+											pathname === item.href
+												? styles.navItemActive
+												: styles.navItemInactive
+										)}
+									>
+										<Icon className={styles.navIcon} />
+										{item.name}
+									</Link>
+								)
+							})}
+						</nav>
+					</div>
 
-          <div className={styles.right}>
-            <SearchBar />
-          </div>
-        </div>
-      </div>
-      <ResetNotice />
-    </header>
-  )
+					<div className={styles.right}>
+						<SearchBar />
+					</div>
+				</div>
+			</div>
+			<ResetNotice />
+		</header>
+	)
 }
 
 const styles = {
-  header: css({
-    position: 'sticky',
-    top: '0',
-    zIndex: '50',
-    w: 'full',
-    borderBottomWidth: '1px',
-    bg: 'bg.default',
-    backdropFilter: 'blur(8px)',
-  }),
-  container: css({
-    maxW: '6xl',
-    mx: 'auto',
-    px: '4',
-  }),
-  bar: css({
-    display: 'flex',
-    alignItems: 'center',
-    justifyContent: 'space-between',
-    h: '16',
-  }),
-  left: css({
-    display: 'flex',
-    alignItems: 'center',
-    gap: '6',
-  }),
-  right: css({
-    display: 'flex',
-    alignItems: 'center',
-    gap: '4',
-  }),
-  brand: css({
-    display: 'inline-flex',
-    alignItems: 'center',
-    gap: '2',
-  }),
-  brandMark: css({
-    h: '8',
-    w: '8',
-    rounded: 'full',
-    bg: 'colorPalette.default',
-  }),
-  brandText: css({
-    fontSize: 'xl',
-    fontWeight: 'bold',
-    letterSpacing: '-0.01em',
-  }),
-  nav: css({
-    display: { base: 'none', md: 'flex' },
-    alignItems: 'center',
-    gap: '6',
-    fontSize: 'sm',
-    fontWeight: 'medium',
-  }),
-  navItem: css({
-    display: 'inline-flex',
-    alignItems: 'center',
-    gap: '2',
-    transition: 'color 0.2s ease',
-  }),
-  navItemActive: css({ color: 'fg.default' }),
-  navItemInactive: css({ color: 'fg.muted', _hover: { color: 'fg.default' } }),
-  navIcon: css({ h: '4', w: '4' }),
+	header: css({
+		position: "sticky",
+		top: "0",
+		zIndex: "50",
+		w: "full",
+		borderBottomWidth: "1px",
+		bg: "bg.default",
+		backdropFilter: "blur(8px)"
+	}),
+	container: css({
+		maxW: "6xl",
+		mx: "auto",
+		px: "4"
+	}),
+	bar: css({
+		display: "flex",
+		alignItems: "center",
+		justifyContent: "space-between",
+		h: "16"
+	}),
+	left: css({
+		display: "flex",
+		alignItems: "center",
+		gap: "6"
+	}),
+	right: css({
+		display: "flex",
+		alignItems: "center",
+		gap: "4"
+	}),
+	brand: css({
+		display: "inline-flex",
+		alignItems: "center",
+		gap: "2"
+	}),
+	brandMark: css({
+		h: "8",
+		w: "8",
+		rounded: "full",
+		bg: "colorPalette.default"
+	}),
+	brandText: css({
+		fontSize: "xl",
+		fontWeight: "bold",
+		letterSpacing: "-0.01em"
+	}),
+	nav: css({
+		display: { base: "none", md: "flex" },
+		alignItems: "center",
+		gap: "6",
+		fontSize: "sm",
+		fontWeight: "medium"
+	}),
+	navItem: css({
+		display: "inline-flex",
+		alignItems: "center",
+		gap: "2",
+		transition: "color 0.2s ease"
+	}),
+	navItemActive: css({ color: "fg.default" }),
+	navItemInactive: css({ color: "fg.muted", _hover: { color: "fg.default" } }),
+	navIcon: css({ h: "4", w: "4" })
 }