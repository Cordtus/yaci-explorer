--- conflicted
+++ resolved
@@ -43,11 +43,8 @@
 
 # Development docs (keep locally, not in repo)
 CLAUDE.md
-<<<<<<< HEAD
 **/CLAUDE.md
-=======
 AGENTS.md
 .claude/
 docs/
-packages/database-client/dist/
->>>>>>> 7ffe480c
+packages/database-client/dist/